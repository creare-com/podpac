--- conflicted
+++ resolved
@@ -1,11 +1,7 @@
 from __future__ import division, unicode_literals, print_function, absolute_import
 
 import os
-<<<<<<< HEAD
-=======
 import re
-import requests
->>>>>>> 4dddf68b
 from io import BytesIO
 import tempfile
 import bs4
@@ -26,15 +22,11 @@
     import rasterio
 except:
     rasterio = None
-<<<<<<< HEAD
     try:
         import arcpy
     except:
         arcpy = None
     
-=======
-
->>>>>>> 4dddf68b
 try:
     import boto3
 except:
@@ -252,12 +244,29 @@
                 )
                 if not dotime:
                     url = url.replace('&TIME=', '')
-                data = requests.get(url)
-                if data.status_code != 200:
-                    raise Exception("Could not get data from WCS server")        
-                io = BytesIO(bytearray(data.content))
-                with rasterio.open(io) as dataset:
-                    output.data[i, ...] = dataset.read()
+                if requests is not None:
+                    data = requests.get(url)
+                    if data.status_code != 200:
+                        raise Exception("Could not get data from WCS server")        
+                    io = BytesIO(bytearray(data.content))
+                elif urllib3 is not None:
+                    http = urllib3.PoolManager()
+                    r = http.request('GET',url)
+                    if r.status != 200:
+                       raise Exception("Could not get capabilities from WCS server") 
+                    io = BytesIO(bytearray(r.data))
+                else:
+                    raise Exception("Do not have a URL request library to get WCS data.")
+                
+                if rasterio is not None:
+                    with rasterio.open(io) as dataset:
+                        output.data[i, ...] = dataset.read()
+                elif arcpy is not None:
+                    # Writing the data to a temporary tiff and reading it from there is hacky
+                    # However reading directly from r.data or io doesn't work
+                    # Should improve in the future
+                    open('temp.tiff','wb').write(r.data)
+                    output.data[i, ...] = arcpy.RasterToNumPyArray('temp.tiff')
         else:
             time = times[0]
             
@@ -272,44 +281,32 @@
                 time=time,
                 crs=self.crs
             )
-<<<<<<< HEAD
-        if requests is not None:
-            data = requests.get(url)
-            if data.status_code != 200:
-                raise Exception("Could not get data from WCS server")
-            io = BytesIO(bytearray(data.content))
-        elif urllib3 is not None:
-            http = urllib3.PoolManager()
-            r = http.request('GET',url)
-            if r.status != 200:
-               raise Exception("Could not get capabilities from WCS server") 
-            io = BytesIO(bytearray(r.data))
-        else:
-            raise Exception("Do not have a URL request library to get WCS data.")
-        
-        # Need to re-write the sections below and above to be general enough to handle
-        # cases like have requests but don't have rasterio
-        if rasterio is not None:
-            with rasterio.open(io) as dataset:
-                output.data[:] = dataset.read()
-        elif arcpy is not None:
-            # Writing the data to a temporary tiff and reading it from there is hacky
-            # However reading directly from r.data or io doesn't work
-            # Should improve in the future
-            open('temp.tiff','wb').write(r.data)
-            output.data[:] = arcpy.RasterToNumPyArray('temp.tiff')
-        
-=======
             if not dotime:
                 url = url.replace('&TIME=', '')
-            data = requests.get(url)
-            if data.status_code != 200:
-                raise Exception("Could not get data from WCS server")        
-            io = BytesIO(bytearray(data.content))
-            with rasterio.open(io) as dataset:
-                output.data[:] = dataset.read()
-
->>>>>>> 4dddf68b
+            if requests is not None:
+                data = requests.get(url)
+                if data.status_code != 200:
+                    raise Exception("Could not get data from WCS server")        
+                io = BytesIO(bytearray(data.content))
+            elif urllib3 is not None:
+                http = urllib3.PoolManager()
+                r = http.request('GET',url)
+                if r.status != 200:
+                   raise Exception("Could not get capabilities from WCS server") 
+                io = BytesIO(bytearray(r.data))
+            else:
+                raise Exception("Do not have a URL request library to get WCS data.")  
+            
+            if rasterio is not None:                          
+                with rasterio.open(io) as dataset:
+                    output.data[:] = dataset.read()
+            elif arcpy is not None:
+                # Writing the data to a temporary tiff and reading it from there is hacky
+                # However reading directly from r.data or io doesn't work
+                # Should improve in the future
+                open('temp.tiff','wb').write(r.data)
+                output.data[:] = arcpy.RasterToNumPyArray('temp.tiff')            
+
         if not coordinates['lat'].is_max_to_min:
             if dotime:
                 output.data[:] = output.data[:, ::-1, :]
@@ -437,10 +434,10 @@
 if __name__ == '__main__':
     #from podpac.core.data.type import S3Source
     #import podpac
-    source = r'SMAPSentinel/C:\Users\ASOwusu-Akyaw.CREARE\Documents\Pipeline\SMAP_L2_SM_SP_1AIWDV_20170801T000000_20170731T114719_094E21N_T15110_002.h5'
-    s3 = S3Source(source=source)
-    
-    s3.s3_data
+#     source = r'SMAPSentinel/C:\Users\ASOwusu-Akyaw.CREARE\Documents\Pipeline\SMAP_L2_SM_SP_1AIWDV_20170801T000000_20170731T114719_094E21N_T15110_002.h5'
+#     s3 = S3Source(source=source)
+#     
+#     s3.s3_data
     
     #coord_src = podpac.Coordinate(lat=(45, 0, 16), lon=(-70., -65., 16), time=(0, 1, 2),
                                     #order=['lat', 'lon', 'time'])
