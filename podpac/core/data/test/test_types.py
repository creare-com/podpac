--- conflicted
+++ resolved
@@ -323,23 +323,6 @@
         assert isinstance(numbers, np.ndarray)
         np.testing.assert_array_equal(numbers, np.arange(3) + 1)
 
-<<<<<<< HEAD
-    def test_source(self):
-        """test source attribute and trailets observe"""
-
-        node = Rasterio(source=self.source)
-        assert node.source == self.source
-
-    def test_change_source(self):
-        node = Rasterio(source=self.source)
-        assert node.band_count == 3
-
-        with pytest.warns(rasterio.errors.NotGeoreferencedWarning):
-            node.source = self.source.replace("RGB.byte.tif", "h5raster.hdf5")
-        assert node.band_count == 1
-
-=======
->>>>>>> 2a55a659
 
 class TestH5PY(object):
     source = os.path.join(os.path.dirname(__file__), "assets/h5raster.hdf5")
