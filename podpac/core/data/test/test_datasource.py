--- conflicted
+++ resolved
@@ -4,16 +4,10 @@
 
 import pytest
 
-<<<<<<< HEAD
-from traitlets import TraitError
 import numpy as np
-=======
-import numpy as np
+import traitlets as tl
 import xarray as xr
-import traitlets as tl
->>>>>>> fff82de4
 from xarray.core.coordinates import DataArrayCoordinates
-import xarray as xr
 
 from podpac.core.units import UnitsDataArray
 from podpac.core.node import COMMON_NODE_DOC, NodeException
@@ -337,257 +331,3 @@
 
         assert isinstance(output, UnitsDataArray)
         assert np.all(output.alt.values == coords_dst.coords['alt'])
-<<<<<<< HEAD
-=======
-
-
-    def test_interpolate_nearest(self):
-        """ regular nearest interpolation """
-
-        source = np.random.rand(5, 5)
-        coords_src = Coordinates([clinspace(0, 10, 5), clinspace(0, 10, 5)], dims=['lat', 'lon'])
-        coords_dst = Coordinates([clinspace(2, 12, 5), clinspace(2, 12, 5)], dims=['lat', 'lon'])
-
-        node = MockArrayDataSource(source=source, native_coordinates=coords_src)
-        node.interpolation = 'nearest'
-        output = node.eval(coords_dst)
-
-        assert isinstance(output, UnitsDataArray)
-        assert np.all(output.lat.values == coords_dst.coords['lat'])
-        assert output.values[0, 0] == source[1, 1]
-
-class TestInterpolateRasterio(object):
-    """test interpolation functions"""
-
-    def test_interpolate_rasterio(self):
-        """ regular interpolation using rasterio"""
-
-        assert rasterio is not None
-
-        rasterio_interps = ['nearest', 'bilinear', 'cubic', 'cubic_spline',
-                            'lanczos', 'average', 'mode', 'max', 'min',
-                            'med', 'q1', 'q3']
-        source = np.random.rand(5, 5)
-        coords_src = Coordinates([clinspace(0, 10, 5), clinspace(0, 10, 5)], dims=['lat', 'lon'])
-        coords_dst = Coordinates([clinspace(2, 12, 5), clinspace(2, 12, 5)], dims=['lat', 'lon'])
-
-        node = MockArrayDataSource(source=source, native_coordinates=coords_src)
-
-        # make sure it raises trait error
-        with pytest.raises(tl.TraitError):
-            node.interpolation = 'myowninterp'
-            output = node.eval(coords_dst)
-
-        # make sure rasterio_interpolation method requires lat and lon
-        # with pytest.raises(ValueError):
-        #     coords_not_lon = Coordinates([clinspace(0, 10, 5)], dims=['lat'])
-        #     node = MockArrayDataSource(source=source, native_coordinates=coords_not_lon)
-        #     node.rasterio_interpolation(node, coords_src, coords_dst)
-
-        # try all other interp methods
-        for interp in rasterio_interps:
-            node.interpolation = interp
-            print(interp)
-            output = node.eval(coords_dst)
-
-            assert isinstance(output, UnitsDataArray)
-            assert np.all(output.lat.values == coords_dst.coords['lat'])
-
-
-    def test_interpolate_rasterio_descending(self):
-        """should handle descending"""
-
-        source = np.random.rand(5, 5)
-        coords_src = Coordinates([clinspace(0, 10, 5), clinspace(0, 10, 5)], dims=['lat', 'lon'])
-        coords_dst = Coordinates([clinspace(2, 12, 5), clinspace(2, 12, 5)], dims=['lat', 'lon'])
-        
-        node = MockArrayDataSource(source=source, native_coordinates=coords_src)
-        output = node.eval(coords_dst)
-        
-        assert isinstance(output, UnitsDataArray)
-        assert np.all(output.lat.values == coords_dst.coords['lat'])
-        assert np.all(output.lon.values == coords_dst.coords['lon'])
-
-class TestInterpolateNoRasterio(object):
-    """test interpolation functions"""
-
-
-    def test_interpolate_irregular_arbitrary(self):
-        """ irregular interpolation """
-
-        # suppress module to force statement
-        datasource.rasterio = None
-
-        rasterio_interps = ['nearest', 'bilinear', 'cubic', 'cubic_spline',
-                            'lanczos', 'average', 'mode', 'max', 'min',
-                            'med', 'q1', 'q3']
-        source = np.random.rand(5, 5)
-        coords_src = Coordinates([clinspace(0, 10, 5), clinspace(0, 10, 5)], dims=['lat', 'lon'])
-        coords_dst = Coordinates([clinspace(2, 12, 5), clinspace(2, 12, 5)], dims=['lat', 'lon'])
-
-        node = MockArrayDataSource(source=source, native_coordinates=coords_src)
-
-        for interp in rasterio_interps:
-            node.interpolation = interp
-            print(interp)
-            output = node.eval(coords_dst)
-
-            assert isinstance(output, UnitsDataArray)
-            assert np.all(output.lat.values == coords_dst.coords['lat'])
-
-    def test_interpolate_irregular_arbitrary_2dims(self):
-        """ irregular interpolation """
-
-        datasource.rasterio = None
-
-        # try >2 dims
-        source = np.random.rand(5, 5, 3)
-        coords_src = Coordinates(
-            [clinspace(0, 10, 5), clinspace(0, 10, 5), [2, 3, 5]], dims=['lat', 'lon', 'time'])
-        coords_dst = Coordinates(
-            [clinspace(2, 12, 5), clinspace(2, 12, 5), [2, 3, 5]], dims=['lat', 'lon', 'time'])
-        
-        node = MockArrayDataSource(source=source, native_coordinates=coords_src)
-        node.interpolation = 'nearest'
-        output = node.eval(coords_dst)
-        
-        assert isinstance(output, UnitsDataArray)
-        assert np.all(output.lat.values == coords_dst.coords['lat'])
-        assert np.all(output.lon.values == coords_dst.coords['lon'])
-        assert np.all(output.time.values == coords_dst.coords['time'])
-
-    def test_interpolate_irregular_arbitrary_descending(self):
-        """should handle descending"""
-
-        datasource.rasterio = None
-
-        source = np.random.rand(5, 5)
-        coords_src = Coordinates([clinspace(0, 10, 5), clinspace(0, 10, 5)], dims=['lat', 'lon'])
-        coords_dst = Coordinates([clinspace(2, 12, 5), clinspace(2, 12, 5)], dims=['lat', 'lon'])
-        
-        node = MockArrayDataSource(source=source, native_coordinates=coords_src)
-        node.interpolation = 'nearest'
-        output = node.eval(coords_dst)
-        
-        assert isinstance(output, UnitsDataArray)
-        assert np.all(output.lat.values == coords_dst.coords['lat'])
-        assert np.all(output.lon.values == coords_dst.coords['lon'])
-
-    def test_interpolate_irregular_arbitrary_swap(self):
-        """should handle descending"""
-
-        datasource.rasterio = None
-
-        source = np.random.rand(5, 5)
-        coords_src = Coordinates([clinspace(0, 10, 5), clinspace(0, 10, 5)], dims=['lat', 'lon'])
-        coords_dst = Coordinates([clinspace(2, 12, 5), clinspace(2, 12, 5)], dims=['lat', 'lon'])
-        
-        node = MockArrayDataSource(source=source, native_coordinates=coords_src)
-        node.interpolation = 'nearest'
-        output = node.eval(coords_dst)
-        
-        assert isinstance(output, UnitsDataArray)
-        assert np.all(output.lat.values == coords_dst.coords['lat'])
-        assert np.all(output.lon.values == coords_dst.coords['lon'])
-
-    def test_interpolate_irregular_lat_lon(self):
-        """ irregular interpolation """
-
-        datasource.rasterio = None
-
-        source = np.random.rand(5, 5)
-        coords_src = Coordinates([clinspace(0, 10, 5), clinspace(0, 10, 5)], dims=['lat', 'lon'])
-        coords_dst = Coordinates([[[0, 2, 4, 6, 8, 10], [0, 2, 4, 5, 6, 10]]], dims=['lat_lon'])
-
-        node = MockArrayDataSource(source=source, native_coordinates=coords_src)
-        node.interpolation = 'nearest'
-        output = node.eval(coords_dst)
-
-        assert isinstance(output, UnitsDataArray)
-        assert np.all(output.lat_lon.values == coords_dst.coords['lat_lon'])
-        assert output.values[0] == source[0, 0]
-        assert output.values[1] == source[1, 1]
-        assert output.values[-1] == source[-1, -1]
-
-    def test_interpolate_point(self):
-        """ interpolate point data to nearest neighbor with various coords_dst"""
-
-        datasource.rasterio = None
-
-        source = np.random.rand(6)
-        coords_src = Coordinates([[[0, 2, 4, 6, 8, 10], [0, 2, 4, 5, 6, 10]]], dims=['lat_lon'])
-        coords_dst = Coordinates([[[1, 2, 3, 4, 5], [1, 2, 3, 4, 5]]], dims=['lat_lon'])
-        node = MockArrayDataSource(source=source, native_coordinates=coords_src)
-
-        output = node.eval(coords_dst)
-        assert isinstance(output, UnitsDataArray)
-        assert np.all(output.lat_lon.values == coords_dst.coords['lat_lon'])
-        assert output.values[0] == source[0]
-        assert output.values[-1] == source[3]
-
-
-        coords_dst = Coordinates([[1, 2, 3, 4, 5], [1, 2, 3, 4, 5]], dims=['lat', 'lon'])
-        output = node.eval(coords_dst)
-        assert isinstance(output, UnitsDataArray)
-        assert np.all(output.lat.values == coords_dst.coords['lat'])
-        assert output.values[0, 0] == source[0]
-        assert output.values[-1, -1] == source[3]
-
-@pytest.mark.xfail(reason="MockDataSource has no attribute get_data_subset")
-class TestGetDataSubset(object):
-    """Test Get Data Subset """
-    
-    # def test_no_intersect(self):
-    #     """Test where the requested coordinates have no intersection with the native coordinates """
-    #     node = MockDataSource()
-    #     coords = Coordinates([clinspace(-30, -27, 5), clinspace(-30, -27, 5)], dims=['lat', 'lon'])
-    #     data = node.get_data_subset(coords)
-        
-    #     assert isinstance(data, UnitsDataArray)     # should return a UnitsDataArray
-    #     assert np.all(np.isnan(data.values))        # all values should be nan
-
-
-    def test_subset(self):
-        """Test the standard operation of get_subset """
-
-        node = MockDataSource()
-        coords = Coordinates([clinspace(-25, 0, 50), clinspace(-25, 0, 50)], dims=['lat', 'lon'])
-        data, coords_subset = node.get_data_subset(coords)
-
-        assert isinstance(data, UnitsDataArray)             # should return a UnitsDataArray
-        assert isinstance(coords_subset, Coordinates)       # should return the coordinates subset
-
-        assert not np.all(np.isnan(data.values))            # all values should not be nan
-        assert data.shape == (52, 52)
-        assert np.min(data.lat.values) == -25
-        assert np.max(data.lat.values) == .5
-        assert np.min(data.lon.values) == -25
-        assert np.max(data.lon.values) == 0.5
-
-    def test_interpolate_nearest_preview(self):
-        """test nearest_preview interpolation method. this runs before get_data_subset"""
-
-        # test with same dims as native coords
-        node = MockDataSource(interpolation='nearest')
-        coords = Coordinates([clinspace(-25, 0, 20), clinspace(-25, 0, 20)], dims=['lat', 'lon'])
-        data, coords_subset = node.get_data_subset(coords)
-
-        assert data.shape == (18, 18)
-        assert coords_subset.shape == (18, 18)
-
-        # test with different dims and uniform coordinates
-        node = MockDataSource(interpolation='nearest')
-        coords = Coordinates([clinspace(-25, 0, 20)], dims=['lat'])
-        data, coords_subset = node.get_data_subset(coords)
-
-        assert data.shape == (18, 101)
-        assert coords_subset.shape == (18, 101)
-
-        # test with different dims and non uniform coordinates
-        node = MockNonuniformDataSource(interpolation='nearest')
-        coords = Coordinates([[-25, -10, -2]], dims=['lat'])
-        data, coords_subset = node.get_data_subset(coords)
-
-        # TODO: in the future this should have default to pass back native_coordinates
-        # assert node.get_native_coordinates()
->>>>>>> fff82de4
