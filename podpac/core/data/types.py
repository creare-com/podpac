"""
Type Summary

Attributes
----------
WCS_DEFAULT_CRS : str
    Description
WCS_DEFAULT_VERSION : str
    Description
"""

from __future__ import division, unicode_literals, print_function, absolute_import

import warnings
import os
import re
from io import BytesIO
from collections import OrderedDict, defaultdict
from six import string_types
import logging

import numpy as np
import traitlets as tl
import pandas as pd  # Core dependency of xarray
import xarray as xr

# Helper utility for optional imports
from lazy_import import lazy_module, lazy_class

# Internal dependencies
from podpac.core import authentication
from podpac.core.node import Node
from podpac.core.settings import settings
from podpac.core.utils import common_doc, trait_is_defined, ArrayTrait, NodeTrait
from podpac.core.data.datasource import COMMON_DATA_DOC, DataSource
from podpac.core.coordinates import Coordinates, UniformCoordinates1d, ArrayCoordinates1d, StackedCoordinates
from podpac.core.coordinates.utils import Dimension
from podpac.core.algorithm.algorithm import Algorithm
from podpac.core.data.interpolation import interpolation_trait

# Optional dependencies
bs4 = lazy_module("bs4")
# Not used directly, but used indirectly by bs4 so want to check if it's available
lxml = lazy_module("lxml")
pydap = lazy_module("pydap")
lazy_module("pydap.client")
lazy_module("pydap.model")
rasterio = lazy_module("rasterio")
h5py = lazy_module("h5py")
boto3 = lazy_module("boto3")
requests = lazy_module("requests")
zarr = lazy_module("zarr")
s3fs = lazy_module("s3fs")
# esri
RasterToNumPyArray = lazy_module("arcpy.RasterToNumPyArray")
urllib3 = lazy_module("urllib3")
certifi = lazy_module("certifi")

# Set up logging
_logger = logging.getLogger(__name__)


class Array(DataSource):
    """Create a DataSource from an array
    
    Attributes
    ----------
    source : np.ndarray
        Numpy array containing the source data
        
    Notes
    ------
    `native_coordinates` need to supplied by the user when instantiating this node.
    """

    source = ArrayTrait()

    @tl.validate("source")
    def _validate_source(self, d):
        a = d["value"]
        try:
            a.astype(float)
        except:
            raise ValueError("Array source must be numerical")
        return a

    @common_doc(COMMON_DATA_DOC)
    def get_data(self, coordinates, coordinates_index):
        """{get_data}
        """
        s = coordinates_index
        d = self.create_output_array(coordinates, data=self.source[s])
        return d


@common_doc(COMMON_DATA_DOC)
class PyDAP(DataSource):
    """Create a DataSource from an OpenDAP server feed.
    
    Attributes
    ----------
    auth_class : :class:`podpac.authentication.Session`
        :class:`requests.Session` derived class providing authentication credentials.
        When username and password are provided, an auth_session is created using this class.
    auth_session : :class:`podpac.authentication.Session`
        Instance of the auth_class. This is created if username and password is supplied, but this object can also be
        supplied directly
    datakey : str
        Pydap 'key' for the data to be retrieved from the server. Datasource may have multiple keys, so this key
        determines which variable is returned from the source.
    dataset : pydap.model.DatasetType
        The open pydap dataset. This is provided for troubleshooting.
    native_coordinates : Coordinates
        {native_coordinates}
    password : str, optional
        Password used for authenticating against OpenDAP server. WARNING: this is stored as plain-text, provide
        auth_session instead if you have security concerns.
    source : str
        URL of the OpenDAP server.
    username : str, optional
        Username used for authenticating against OpenDAP server. WARNING: this is stored as plain-text, provide
        auth_session instead if you have security concerns.
    """

    # required inputs
    source = tl.Unicode(allow_none=False, default_value="")
    datakey = tl.Unicode(allow_none=False).tag(attr=True)

    # optional inputs and later defined traits
    auth_session = tl.Instance(authentication.Session, allow_none=True)
    auth_class = tl.Type(authentication.Session)
    username = tl.Unicode(None, allow_none=True)
    password = tl.Unicode(None, allow_none=True)
    dataset = tl.Instance("pydap.model.DatasetType", allow_none=False)

    @tl.default("auth_session")
    def _auth_session_default(self):

        # requires username and password
        if not self.username or not self.password:
            return None

        # requires auth_class
        # TODO: default auth_class?
        if not self.auth_class:
            return None

        # instantiate and check utl
        try:
            session = self.auth_class(username=self.username, password=self.password)
            session.get(self.source + ".dds")
        except:
            # TODO: catch a 403 error
            return None

        return session

    @tl.default("dataset")
    def _open_dataset(self, source=None):
        """Summary
        
        Parameters
        ----------
        source : str, optional
            Description
        
        Returns
        -------
        TYPE
            Description
        """
        # TODO: is source ever None?
        # TODO: enforce string source
        if source is None:
            source = self.source
        else:
            self.source = source

        # auth session
        # if self.auth_session:
        try:
            dataset = pydap.client.open_url(source, session=self.auth_session)
        except Exception:
            # TODO handle a 403 error
            # TODO: Check Url (probably inefficient...)
            try:
                self.auth_session.get(self.source + ".dds")
                dataset = pydap.client.open_url(source, session=self.auth_session)
            except Exception:
                # TODO: handle 403 error
                print ("Warning, dataset could not be opened. Check login credentials.")
                dataset = None

        return dataset

    @tl.observe("source")
    def _update_dataset(self, change=None):
        if change is None:
            return

        if change["old"] == None or change["old"] == "":
            return

        if self.dataset is not None and "new" in change:
            self.dataset = self._open_dataset(source=change["new"])

        try:
            if self.native_coordinates is not None:
                self.native_coordinates = self.get_native_coordinates()
        except NotImplementedError:
            pass

    @common_doc(COMMON_DATA_DOC)
    def get_native_coordinates(self):
        """{get_native_coordinates}
        
        Raises
        ------
        NotImplementedError
            DAP has no mechanism for creating coordinates automatically, so this is left up to child classes.
        """
        raise NotImplementedError(
            "DAP has no mechanism for creating coordinates"
            + ", so this is left up to child class "
            + "implementations."
        )

    @common_doc(COMMON_DATA_DOC)
    def get_data(self, coordinates, coordinates_index):
        """{get_data}
        """
        data = self.dataset[self.datakey][tuple(coordinates_index)]
        # PyDAP 3.2.1 gives a numpy array for the above, whereas 3.2.2 needs the .data attribute to get a numpy array
        if not isinstance(data, np.ndarray) and hasattr(data, "data"):
            data = data.data
        d = self.create_output_array(coordinates, data=data.reshape(coordinates.shape))
        return d

    @property
    def keys(self):
        """The list of available keys from the OpenDAP dataset.
        
        Returns
        -------
        List
            The list of available keys from the OpenDAP dataset. Any of these keys can be set as self.datakey
        """
        return self.dataset.keys()


@common_doc(COMMON_DATA_DOC)
class CSV(DataSource):
    """Create a DataSource from a .csv file. This class assumes that the data has a storage format such as:
    header 1,   header 2,   header 3, ...
    row1_data1, row1_data2, row1_data3, ...
    row2_data1, row2_data2, row2_data3, ...
    
    Attributes
    ----------
    native_coordinates : Coordinates
        {native_coordinates}
    source : str
        Path to the data source
    alt_col : str or int
        Column number or column title containing altitude data
    lat_col : str or int
        Column number or column title containing latitude data
    lon_col : str or int
        Column number or column title containing longitude data
    time_col : str or int
        Column number or column title containing time data
    data_col : str or int
        Column number or column title containing output data
    dims : list[str]
        Default is ['alt', 'lat', 'lon', 'time']. List of dimensions tested. This list determined the order of the
        stacked dimensions.
    dataset : pd.DataFrame
        Raw Pandas DataFrame used to read the data
    """

    source = tl.Unicode()
    alt_col = tl.Union([tl.Unicode(), tl.Int()]).tag(attr=True)
    lat_col = tl.Union([tl.Unicode(), tl.Int()]).tag(attr=True)
    lon_col = tl.Union([tl.Unicode(), tl.Int()]).tag(attr=True)
    time_col = tl.Union([tl.Unicode(), tl.Int()]).tag(attr=True)
    data_col = tl.Union([tl.Unicode(), tl.Int()]).tag(attr=True)
    dims = tl.List(default_value=["alt", "lat", "lon", "time"]).tag(attr=True)
    dataset = tl.Instance(pd.DataFrame)

    def _first_init(self, **kwargs):
        # First part of if tests to make sure this is the CSV parent class
        # It's assumed that derived classes will define alt_col etc for specialized readers
        if type(self) == CSV and not (
            ("alt_col" in kwargs) or ("time_col" in kwargs) or ("lon_col" in kwargs) or ("lat_col" in kwargs)
        ):
            raise TypeError("CSV requires at least one of time_col, alt_col, lat_col, or lon_col.")

        return kwargs

    @property
    def _alt_col(self):
        if isinstance(self.alt_col, int):
            return self.alt_col
        return self.dataset.columns.get_loc(self.alt_col)

    @property
    def _lat_col(self):
        if isinstance(self.lat_col, int):
            return self.lat_col
        return self.dataset.columns.get_loc(self.lat_col)

    @property
    def _lon_col(self):
        if isinstance(self.lon_col, int):
            return self.lon_col
        return self.dataset.columns.get_loc(self.lon_col)

    @property
    def _time_col(self):
        if isinstance(self.time_col, int):
            return self.time_col
        return self.dataset.columns.get_loc(self.time_col)

    @property
    def _data_col(self):
        if isinstance(self.data_col, int):
            return self.data_col
        return self.dataset.columns.get_loc(self.data_col)

    @tl.default("dataset")
    def _open_dataset(self):
        """Opens the data source
        
        Returns
        -------
        pd.DataFrame
            pd.read_csv(source)
        """
        return pd.read_csv(self.source, parse_dates=True, infer_datetime_format=True)

    @common_doc(COMMON_DATA_DOC)
    def get_native_coordinates(self):
        """{get_native_coordinates}
        
        The default implementation tries to find the lat/lon coordinates based on dataset.affine or dataset.transform
        (depending on the version of rasterio). It cannot determine the alt or time dimensions, so child classes may
        have to overload this method.
        """
        coords = []
        for d in self.dims:
            if trait_is_defined(self, d + "_col") or (
                d + "_col" not in self.trait_names() and hasattr(self, d + "_col")
            ):
                i = getattr(self, "_{}_col".format(d))
                if d is "time":
                    c = np.array(self.dataset.iloc[:, i], np.datetime64)
                else:
                    c = np.array(self.dataset.iloc[:, i])
                coords.append(ArrayCoordinates1d(c, name=d))
        if len(coords) > 1:
            coords = [StackedCoordinates(coords)]
        return Coordinates(coords)

    @common_doc(COMMON_DATA_DOC)
    def get_data(self, coordinates, coordinates_index):
        """{get_data}
        """
        d = self.dataset.iloc[coordinates_index[0], self._data_col]
        return self.create_output_array(coordinates, data=d)


@common_doc(COMMON_DATA_DOC)
class Rasterio(DataSource):
    """Create a DataSource using Rasterio.
 
    Parameters
    ----------
    source : str, :class:`io.BytesIO`
        Path to the data source
    band : int
        The 'band' or index for the variable being accessed in files such as GeoTIFFs

    Attributes
    ----------
    dataset : :class:`rasterio._io.RasterReader`
        A reference to the datasource opened by rasterio
    native_coordinates : :class:`podpac.Coordinates`
        {native_coordinates}


    Notes
    ------
    The source could be a path to an s3 bucket file, e.g.: s3://landsat-pds/L8/139/045/LC81390452014295LGN00/LC81390452014295LGN00_B1.TIF  
    In that case, make sure to set the environmental variable: 
    * Windows: set CURL_CA_BUNDLE=<path_to_conda_env>\Library\ssl\cacert.pem
    * Linux: export CURL_CA_BUNDLE=/etc/ssl/certs/ca-certificates.crt
    """

    source = tl.Union([tl.Unicode(), tl.Instance(BytesIO)], allow_none=False)

    dataset = tl.Any(allow_none=True)
    band = tl.CInt(1).tag(attr=True)

    @tl.default("dataset")
    def _open_dataset(self):
        """Opens the data source
        
        Returns
        -------
        :class:`rasterio.io.DatasetReader`
            Rasterio dataset
        """

        # TODO: dataset should not open by default
        # prefer with as: syntax

        if isinstance(self.source, BytesIO):
            # https://rasterio.readthedocs.io/en/latest/topics/memory-files.html
            # TODO: this is still not working quite right - likely need to work
            # out the BytesIO format or how we are going to read/write in memory
            with rasterio.MemoryFile(self.source) as memfile:
                return memfile.open(driver="GTiff")

        # local file
        else:
            return rasterio.open(self.source)

    def close_dataset(self):
        """Closes the file for the datasource
        """
        self.dataset.close()

    @tl.observe("source")
    def _update_dataset(self, change):
        if hasattr(self, "_band_count"):
            delattr(self, "_band_count")

        if hasattr(self, "_band_descriptions"):
            delattr(self, "_band_descriptions")

        if hasattr(self, "_band_keys"):
            delattr(self, "_band_keys")

        # only update dataset if dataset trait has been defined the first time
        if trait_is_defined(self, "dataset"):
            self.dataset = self._open_dataset()

            # update native_coordinates if they have been defined
            if trait_is_defined(self, "native_coordinates"):
                self.native_coordinates = self.get_native_coordinates()

    @common_doc(COMMON_DATA_DOC)
    def get_native_coordinates(self):
        """{get_native_coordinates}
        
        The default implementation tries to find the lat/lon coordinates based on dataset.affine.
        It cannot determine the alt or time dimensions, so child classes may
        have to overload this method.
        """

        # check to see if the coordinates are rotated used affine
        affine = self.dataset.transform
        if affine[1] != 0.0 or affine[3] != 0.0:
            raise NotImplementedError("Rotated coordinates are not yet supported")

        try:
            crs = self.dataset.crs["init"].upper()
        except:
            crs = None

        # get bounds
        left, bottom, right, top = self.dataset.bounds

        # rasterio reads data upside-down from coordinate conventions, so lat goes from top to bottom
        lat = UniformCoordinates1d(top, bottom, size=self.dataset.height, name="lat")
        lon = UniformCoordinates1d(left, right, size=self.dataset.width, name="lon")
        return Coordinates([lat, lon], dims=["lat", "lon"], crs=crs)

    @common_doc(COMMON_DATA_DOC)
    def get_data(self, coordinates, coordinates_index):
        """{get_data}
        """
        data = self.create_output_array(coordinates)
        slc = coordinates_index

        # read data within coordinates_index window
        window = ((slc[0].start, slc[0].stop), (slc[1].start, slc[1].stop))
        raster_data = self.dataset.read(self.band, out_shape=tuple(coordinates.shape), window=window)

        # set raster data to output array
        data.data.ravel()[:] = raster_data.ravel()
        return data

    @property
    def band_count(self):
        """The number of bands

        Returns
        -------
        int
            The number of bands in the dataset
        """

        if not hasattr(self, "_band_count"):
            self._band_count = self.dataset.count

        return self._band_count

    @property
    def band_descriptions(self):
        """A description of each band contained in dataset.tags
        
        Returns
        -------
        OrderedDict
            Dictionary of band_number: band_description pairs. The band_description values are a dictionary, each 
            containing a number of keys -- depending on the metadata
        """

        if not hasattr(self, "_band_descriptions"):
            self._band_descriptions = OrderedDict((i, self.dataset.tags(i + 1)) for i in range(self.band_count))

        return self._band_descriptions

    @property
    def band_keys(self):
        """An alternative view of band_descriptions based on the keys present in the metadata
        
        Returns
        -------
        dict
            Dictionary of metadata keys, where the values are the value of the key for each band. 
            For example, band_keys['TIME'] = ['2015', '2016', '2017'] for a dataset with three bands.
        """

        if not hasattr(self, "_band_keys"):
            keys = {k for i in range(self.band_count) for k in self.band_descriptions[i]}  # set
            self._band_keys = {k: [self.band_descriptions[i].get(k) for i in range(self.band_count)] for k in keys}

        return self._band_keys

    def get_band_numbers(self, key, value):
        """Return the bands that have a key equal to a specified value.
        
        Parameters
        ----------
        key : str / list
            Key present in the metadata of the band. Can be a single key, or a list of keys.
        value : str / list
            Value of the key that should be returned. Can be a single value, or a list of values
        
        Returns
        -------
        np.ndarray
            An array of band numbers that match the criteria
        """
        if (not hasattr(key, "__iter__") or isinstance(key, string_types)) and (
            not hasattr(value, "__iter__") or isinstance(value, string_types)
        ):
            key = [key]
            value = [value]

        match = np.ones(self.band_count, bool)
        for k, v in zip(key, value):
            match = match & (np.array(self.band_keys[k]) == v)
        matches = np.where(match)[0] + 1

        return matches

<<<<<<< HEAD
class SpecifyCoordinatedMixin(tl.HasTraits):
    latkey = tl.Unicode(allow_none=True, default_value='lat').tag(attr=True)
    lonkey = tl.Unicode(allow_none=True, default_value='lon').tag(attr=True)
    timekey = tl.Unicode(allow_none=True, default_value='time').tag(attr=True)
    altkey = tl.Unicode(allow_none=True, default_value='alt').tag(attr=True)
    dims = tl.List(trait=Dimension(), allow_none=False).tag(attr=True)
    crs = tl.Unicode(allow_none=True, default_value=None).tag(attr=True)
    cf_time = tl.Bool(False).tag(attr=True)
    cf_units = tl.Unicode(allow_none=True).tag(attr=True)
    cf_calendar = tl.Unicode(allow_none=True).tag(attr=True)
    
    @common_doc(COMMON_DATA_DOC)
    def get_native_coordinates(self):
        """{get_native_coordinates}
        """

        cs = []
        for dim in self.dims:
            if dim == 'lat':
                cs.append(self.get_lat())
            elif dim == 'lon':
                cs.append(self.get_lon())
            elif dim == 'time':
                cs.append(self.get_time())
            elif dim == 'alt':
                cs.append(self.get_alt())

        return Coordinates(cs, dims=self.dims, crs=self.crs)

    def get_lat(self):
        """
        Get the native lat coordinates. Subclasses should customize as needed.

        Returns
        -------
        lat : array-like or Coordinates1d
            native latitude coordinates.
        """

        return self.dataset[self.latkey]

    def get_lon(self):
        """
        Get the native lon coordinates. Subclasses should customize as needed.

        Returns
        -------
        lon : array-like or Coordinates1d
            native latitude coordinates.
        """

        return self.dataset[self.lonkey]

    def get_time(self):
        """
        Get the native time coordinates. Subclasses should customize as needed.

        Returns
        -------
        time : array-like or Coordinates1d
            native latitude coordinates.
        """

        values = self.dataset[self.timekey]
        if self.cf_time:
            values = xr.coding.times.decode_cf_datetime(values, self.cf_units, self.cf_calendar)
        return values

    def get_alt(self):
        """
        Get the native alt coordinates. Subclasses should customize as needed.

        Returns
        -------
        alt : array-like or Coordinates1d
            native latitude coordinates.
        """

        return self.dataset[self.altkey]
    
=======

>>>>>>> 13cd5351
@common_doc(COMMON_DATA_DOC)
class H5PY(SpecifyCoordinatedMixin, DataSource):
    """Create a DataSource node using h5py.
    
    Attributes
    ----------
    datakey : str
        The 'key' for the data to be retrieved from the file. Datasource may have multiple keys, so this key
        determines which variable is returned from the source.
    dataset : h5py.File
        The h5py File object used for opening the file
    native_coordinates : Coordinates
        {native_coordinates}
    source : str
        Path to the data source
For example,
        if self.datasets[datakey] has shape (1, 2, 3) and the (time, lon, lat) dimensions have sizes (1, 2, 3)
        then dims should be ['time', 'lon', 'lat']
    file_mode : str, optional
        Default is 'r'. The mode used to open the HDF5 file. Options are r, r+, w, w- or x, a (see h5py.File).
    """

    source = tl.Unicode(allow_none=False)
    dataset = tl.Any(allow_none=True)
    datakey = tl.Unicode(allow_none=False).tag(attr=True)
<<<<<<< HEAD
    file_mode = tl.Unicode(default_value='r')
    
    @tl.default('dataset')
=======
    latkey = tl.Unicode(allow_none=True, default_value=None).tag(attr=True)
    lonkey = tl.Unicode(allow_none=True, default_value=None).tag(attr=True)
    timekey = tl.Unicode(allow_none=True, default_value=None).tag(attr=True)
    altkey = tl.Unicode(allow_none=True, default_value=None).tag(attr=True)
    dim_order = tl.List(default_value=["lat", "lon", "time", "alt"]).tag(attr=True)
    file_mode = tl.Unicode(default_value="r")

    @tl.default("dataset")
>>>>>>> 13cd5351
    def _open_dataset(self, source=None):
        """Opens the data source
        
        Parameters
        ----------
        source : str, optional
            Uses self.source by default. Path to the data source.
        
        Returns
        -------
        Any
            raster.open(source)
        """
        # TODO: update this to remove block (see Rasterio)
        if source is None:
            source = self.source
        else:
            self.source = source

        # TODO: dataset should not open by default
        # prefer with as: syntax
        return h5py.File(source, self.file_mode)

    def close_dataset(self):
        """Closes the file for the datasource
        """
        self.dataset.close()

    @tl.observe("source")
    def _update_dataset(self, change):
        # TODO: update this to look like Rasterio
        if self.dataset is not None:
            self.close_dataset()
            self.dataset = self._open_dataset(change["new"])
        if trait_is_defined(self, "native_coordinates"):
            self.native_coordinates = self.get_native_coordinates()

    @common_doc(COMMON_DATA_DOC)
<<<<<<< HEAD
=======
    def get_native_coordinates(self):
        """{get_native_coordinates}
        
        The default implementation tries to find the lat/lon coordinates based on dataset.affine or dataset.transform
        (depending on the version of rasterio). It cannot determine the alt or time dimensions, so child classes may
        have to overload this method.
        """
        coords = []
        dims = []
        if self.latkey:
            coords.append(self.dataset[self.latkey][:])
            dims.append("lat")
        if self.lonkey:
            coords.append(self.dataset[self.lonkey][:])
            dims.append("lon")
        if self.timekey:
            coords.append(self.dataset[self.timekey][:])
            dims.append("time")
        if self.altkey:
            coords.append(self.dataset[self.altkey][:])
            dims.append("alt")
        if not coords:
            return None
        # Some dimensions may not be present in the default dim_order, so remove these
        dim_order = [d for d in self.dim_order if d in dims]
        return Coordinates(coords, dims).transpose(*dim_order)

    @common_doc(COMMON_DATA_DOC)
>>>>>>> 13cd5351
    def get_data(self, coordinates, coordinates_index):
        """{get_data}
        """
        data = self.create_output_array(coordinates)
        slc = coordinates_index
        a = self.dataset[self.datakey][slc]
        data.data.ravel()[:] = a.ravel()
        return data

    @property
    def keys(self):
        return H5PY._find_h5py_keys(self.dataset)

    def attrs(self, key="/"):
        """
        Dataset or group key for which attributes will be summarized.
        """
        return dict(self.dataset[key].attrs)

    @staticmethod
    def _find_h5py_keys(obj, keys=[]):
        if isinstance(obj, (h5py.Group, h5py.File)):
            for k in obj.keys():
                keys = H5PY._find_h5py_keys(obj[k], keys)
        else:
            keys.append(obj.name)
            return keys
        keys = list(set(keys))
        keys.sort()
        return keys

<<<<<<< HEAD
class Zarr(SpecifyCoordinatedMixin, DataSource):
    source = tl.Unicode(allow_none=True)
    dataset = tl.Any(allow_none=False)
    datakey = tl.Unicode(allow_none=False).tag(attr=True)
=======

class Zarr(DataSource):
    source = tl.Unicode(allow_none=True)
    group = tl.Any(allow_none=False)
    datakey = tl.Unicode(allow_none=False).tag(attr=True)
    latkey = tl.Unicode(allow_none=True, default_value="lat").tag(attr=True)
    lonkey = tl.Unicode(allow_none=True, default_value="lon").tag(attr=True)
    timekey = tl.Unicode(allow_none=True, default_value="time").tag(attr=True)
    altkey = tl.Unicode(allow_none=True, default_value="alt").tag(attr=True)
    dims = tl.List(trait=Dimension(), allow_none=False).tag(attr=True)
    crs = tl.Unicode(allow_none=True, default_value=None).tag(attr=True)
    cf_time = tl.Bool(False).tag(attr=True)
    cf_units = tl.Unicode(allow_none=True).tag(attr=True)
    cf_calendar = tl.Unicode(allow_none=True).tag(attr=True)
>>>>>>> 13cd5351

    access_key_id = tl.Unicode()
    secret_access_key = tl.Unicode()
    region_name = tl.Unicode()

    @tl.default("access_key_id")
    def _get_access_key_id(self):
        return settings["AWS_ACCESS_KEY_ID"]

    @tl.default("secret_access_key")
    def _get_secret_access_key(self):
        return settings["AWS_SECRET_ACCESS_KEY"]

    @tl.default("region_name")
    def _get_region_name(self):
        return settings["AWS_REGION_NAME"]

    def init(self):
        # check that source or dataset is provided
        if self.source is None:
            self.dataset

        # check dim keys
        for dim in self.dims:
            if dim == "lat":
                if self.latkey is None:
                    raise TypeError("Zarr node 'latkey' is required for dims %s" % self.dims)
                if self.latkey not in self.dataset:
                    raise ValueError("Zarr lat key '%s' not found" % self.latkey)
            elif dim == "lon":
                if self.lonkey is None:
                    raise TypeError("Zarr node 'lonkey' is required for dims %s" % self.dims)
                if self.lonkey not in self.dataset:
                    raise ValueError("Zarr lon key '%s' not found" % self.lonkey)
            elif dim == "time":
                if self.timekey is None:
                    raise TypeError("Zarr node 'timekey' is required for dims %s" % self.dims)
                if self.timekey not in self.dataset:
                    raise ValueError("Zarr time key '%s' not found" % self.timekey)
            elif dim == "alt":
                if self.altkey is None:
                    raise TypeError("Zarr node 'altkey' is required for dims %s" % self.dims)
                if self.altkey not in self.dataset:
                    raise ValueError("Zarr alt key '%s' not found" % self.altkey)

        # check data key
        if self.datakey not in self.dataset:
            raise ValueError("Zarr data key '%s' not found" % self.datakey)

<<<<<<< HEAD
    @tl.default('dataset')
    def _open_dataset(self):
=======
    @tl.default("group")
    def _open_group(self):
>>>>>>> 13cd5351
        if self.source is None:
            raise TypeError("Zarr node requires 'source' or 'dataset'")

        if self.source.startswith("s3://"):
            root = self.source.strip("s3://")
            kwargs = {"region_name": self.region_name}
            s3 = s3fs.S3FileSystem(key=self.access_key_id, secret=self.secret_access_key, client_kwargs=kwargs)
            s3map = s3fs.S3Map(root=root, s3=s3, check=False)
            store = s3map
        else:
            store = str(self.source)  # has to be a string in Python2.7 for local files

        try:
            return zarr.open(store, mode="r")
        except ValueError:
            raise ValueError("No Zarr store found at path '%s'" % self.source)

    @common_doc(COMMON_DATA_DOC)
<<<<<<< HEAD
=======
    def get_native_coordinates(self):
        """{get_native_coordinates}
        """

        cs = []
        for dim in self.dims:
            if dim == "lat":
                cs.append(self.get_lat())
            elif dim == "lon":
                cs.append(self.get_lon())
            elif dim == "time":
                cs.append(self.get_time())
            elif dim == "alt":
                cs.append(self.get_alt())

        return Coordinates(cs, dims=self.dims, crs=self.crs)

    @common_doc(COMMON_DATA_DOC)
>>>>>>> 13cd5351
    def get_data(self, coordinates, coordinates_index):
        """{get_data}
        """
        data = self.create_output_array(coordinates)
        a = self.dataset[self.datakey][coordinates_index]
        data.data.ravel()[:] = a.ravel()
        return data



WCS_DEFAULT_VERSION = "1.0.0"
WCS_DEFAULT_CRS = "EPSG:4326"


class WCS(DataSource):
    """Create a DataSource from an OGC-complient WCS service
    
    Attributes
    ----------
    crs : 'str'
        Default is EPSG:4326 (WGS84 Geodic) EPSG number for the coordinate reference system that the data should
        be returned in.
    layer_name : str
        Name of the WCS layer that should be fetched from the server
    source : str
        URL of the WCS server endpoint
    version : str
        Default is 1.0.0. WCS version string.
    wcs_coordinates : Coordinates
        The coordinates of the WCS source
    """

    source = tl.Unicode()
    layer_name = tl.Unicode().tag(attr=True)
    version = tl.Unicode(WCS_DEFAULT_VERSION).tag(attr=True)
    crs = tl.Unicode(WCS_DEFAULT_CRS).tag(attr=True)
    wcs_coordinates = tl.Instance(Coordinates)  # default below

    _get_capabilities_qs = tl.Unicode("SERVICE=WCS&REQUEST=DescribeCoverage&" "VERSION={version}&COVERAGE={layer}")
    _get_data_qs = tl.Unicode(
        "SERVICE=WCS&VERSION={version}&REQUEST=GetCoverage&"
        "FORMAT=GeoTIFF&COVERAGE={layer}&"
        "BBOX={w},{s},{e},{n}&CRS={crs}&RESPONSE_CRS={crs}&"
        "WIDTH={width}&HEIGHT={height}&TIME={time}"
    )

    # TODO: This should be capabilities_url, not get_
    @property
    def get_capabilities_url(self):
        """Constructs the url that requests the WCS capabilities
        
        Returns
        -------
        str
            The url that requests the WCS capabilities
        """
        return self.source + "?" + self._get_capabilities_qs.format(version=self.version, layer=self.layer_name)

    @tl.default("wcs_coordinates")
    def get_wcs_coordinates(self):
        """Retrieves the native coordinates reported by the WCS service.
        
        Returns
        -------
        Coordinates
            The native coordinates reported by the WCS service.
        
        Notes
        -------
        This assumes a `time`, `lat`, `lon` order for the coordinates, and currently doesn't handle `alt` coordinates
        
        Raises
        ------
        Exception
            Raises this if the required dependencies are not installed.
        """
        if requests is not None:
            capabilities = requests.get(self.get_capabilities_url)
            if capabilities.status_code != 200:
                raise Exception("Could not get capabilities from WCS server")
            capabilities = capabilities.text

        # TODO: remove support urllib3 - requests is sufficient
        elif urllib3 is not None:
            if certifi is not None:
                http = urllib3.PoolManager(ca_certs=certifi.where())
            else:
                http = urllib3.PoolManager()

            r = http.request("GET", self.get_capabilities_url)
            capabilities = r.data
            if r.status != 200:
                raise Exception("Could not get capabilities from WCS server:" + self.get_capabilities_url)
        else:
            raise Exception("Do not have a URL request library to get WCS data.")

        if (
            lxml is not None
        ):  # could skip using lxml and always use html.parser instead, which seems to work but lxml might be faster
            capabilities = bs4.BeautifulSoup(capabilities, "lxml")
        else:
            capabilities = bs4.BeautifulSoup(capabilities, "html.parser")

        domain = capabilities.find("wcs:spatialdomain")
        pos = domain.find("gml:envelope").get_text().split()
        lonlat = np.array(pos, float).reshape(2, 2)
        grid_env = domain.find("gml:gridenvelope")
        low = np.array(grid_env.find("gml:low").text.split(), int)
        high = np.array(grid_env.find("gml:high").text.split(), int)
        size = high - low
        dlondlat = (lonlat[1, :] - lonlat[0, :]) / size
        bottom = lonlat[:, 1].min() + dlondlat[1] / 2
        top = lonlat[:, 1].max() - dlondlat[1] / 2
        left = lonlat[:, 0].min() + dlondlat[0] / 2
        right = lonlat[:, 0].max() - dlondlat[0] / 2

        timedomain = capabilities.find("wcs:temporaldomain")
        if timedomain is None:
            return Coordinates(
                [
                    UniformCoordinates1d(top, bottom, size=size[1], name="lat"),
                    UniformCoordinates1d(left, right, size=size[0], name="lon"),
                ]
            )

        date_re = re.compile("[0-9]{4}-[0-9]{2}-[0-9]{2}T[0-9]{2}:[0-9]{2}:[0-9]{2}")
        times = str(timedomain).replace("<gml:timeposition>", "").replace("</gml:timeposition>", "").split("\n")
        times = np.array([t for t in times if date_re.match(t)], np.datetime64)

        if len(times) == 0:
            return Coordinates(
                [
                    UniformCoordinates1d(top, bottom, size=size[1], name="lat"),
                    UniformCoordinates1d(left, right, size=size[0], name="lon"),
                ]
            )

        return Coordinates(
            [
                ArrayCoordinates1d(times, name="time"),
                UniformCoordinates1d(top, bottom, size=size[1], name="lat"),
                UniformCoordinates1d(left, right, size=size[0], name="lon"),
            ]
        )

    @property
    @common_doc(COMMON_DATA_DOC)
    def native_coordinates(self):
        """{native_coordinates}
        
        Returns
        -------
        Coordinates
            {native_coordinates}
            
        Notes
        ------
        This is a little tricky and doesn't fit into the usual PODPAC method, as the service is actually doing the 
        data wrangling for us...
        """

        # TODO update so that we don't rely on _requested_coordinates if possible
        if not self._requested_coordinates:
            return self.wcs_coordinates

        cs = []
        for dim in self.wcs_coordinates.dims:
            if dim in self._requested_coordinates.dims:
                c = self._requested_coordinates[dim]
                if c.size == 1:
                    cs.append(ArrayCoordinates1d(c.coordinates[0], name=dim))
                elif isinstance(c, UniformCoordinates1d):
                    cs.append(UniformCoordinates1d(c.bounds[0], c.bounds[1], abs(c.step), name=dim))
                else:
                    # TODO: generalize/fix this
                    # WCS calls require a regular grid, could (otherwise we have to do multiple WCS calls)
                    cs.append(UniformCoordinates1d(c.bounds[0], c.bounds[1], size=c.size, name=dim))
            else:
                cs.append(self.wcs_coordinates[dim])
        c = Coordinates(cs)
        return c

    def get_data(self, coordinates, coordinates_index):
        """{get_data}
        
        Raises
        ------
        Exception
            Raises this if there is a network error or required dependencies are not installed.
        """
        output = self.create_output_array(coordinates)
        dotime = "time" in self.wcs_coordinates.dims

        if "time" in coordinates.dims and dotime:
            sd = np.timedelta64(0, "s")
            times = [str(t + sd) for t in coordinates["time"].coordinates]
        else:
            times = [""]

        if len(times) > 1:
            for i, time in enumerate(times):
                url = (
                    self.source
                    + "?"
                    + self._get_data_qs.format(
                        version=self.version,
                        layer=self.layer_name,
                        w=min(coordinates["lon"].area_bounds),
                        e=max(coordinates["lon"].area_bounds),
                        s=min(coordinates["lat"].area_bounds),
                        n=max(coordinates["lat"].area_bounds),
                        width=coordinates["lon"].size,
                        height=coordinates["lat"].size,
                        time=time,
                        crs=self.crs,
                    )
                )

                if not dotime:
                    url = url.replace("&TIME=", "")

                if requests is not None:
                    data = requests.get(url)
                    if data.status_code != 200:
                        raise Exception("Could not get data from WCS server:" + url)
                    io = BytesIO(bytearray(data.content))
                    content = data.content

                # TODO: remove support urllib3 - requests is sufficient
                elif urllib3 is not None:
                    if certifi is not None:
                        http = urllib3.PoolManager(ca_certs=certifi.where())
                    else:
                        http = urllib3.PoolManager()
                    r = http.request("GET", url)
                    if r.status != 200:
                        raise Exception("Could not get capabilities from WCS server:" + url)
                    content = r.data
                    io = BytesIO(bytearray(r.data))
                else:
                    raise Exception("Do not have a URL request library to get WCS data.")

                try:
                    try:  # This works with rasterio v1.0a8 or greater, but not on python 2
                        with rasterio.open(io) as dataset:
                            output.data[i, ...] = dataset.read()
                    except Exception as e:  # Probably python 2
                        print (e)
                        tmppath = os.path.join(settings["DISK_CACHE_DIR"], "wcs_temp.tiff")

                        if not os.path.exists(os.path.split(tmppath)[0]):
                            os.makedirs(os.path.split(tmppath)[0])

                        # TODO: close tmppath? os does this on remove?
                        open(tmppath, "wb").write(content)

                        with rasterio.open(tmppath) as dataset:
                            output.data[i, ...] = dataset.read()

                        os.remove(tmppath)  # Clean up

                except ImportError:
                    # Writing the data to a temporary tiff and reading it from there is hacky
                    # However reading directly from r.data or io doesn't work
                    # Should improve in the future
                    open("temp.tiff", "wb").write(r.data)
                    output.data[i, ...] = RasterToNumPyArray("temp.tiff")
        else:
            time = times[0]

            url = (
                self.source
                + "?"
                + self._get_data_qs.format(
                    version=self.version,
                    layer=self.layer_name,
                    w=min(coordinates["lon"].area_bounds),
                    e=max(coordinates["lon"].area_bounds),
                    s=min(coordinates["lat"].area_bounds),
                    n=max(coordinates["lat"].area_bounds),
                    width=coordinates["lon"].size,
                    height=coordinates["lat"].size,
                    time=time,
                    crs=self.crs,
                )
            )
            if not dotime:
                url = url.replace("&TIME=", "")
            if requests is not None:
                data = requests.get(url)
                if data.status_code != 200:
                    raise Exception("Could not get data from WCS server:" + url)
                io = BytesIO(bytearray(data.content))
                content = data.content

            # TODO: remove support urllib3 - requests is sufficient
            elif urllib3 is not None:
                if certifi is not None:
                    http = urllib3.PoolManager(ca_certs=certifi.where())
                else:
                    http = urllib3.PoolManager()
                r = http.request("GET", url)
                if r.status != 200:
                    raise Exception("Could not get capabilities from WCS server:" + url)
                content = r.data
                io = BytesIO(bytearray(r.data))
            else:
                raise Exception("Do not have a URL request library to get WCS data.")

            try:
                try:  # This works with rasterio v1.0a8 or greater, but not on python 2
                    with rasterio.open(io) as dataset:
                        if dotime:
                            output.data[0, ...] = dataset.read()
                        else:
                            output.data[:] = dataset.read()
                except Exception as e:  # Probably python 2
                    print (e)
                    tmppath = os.path.join(settings["DISK_CACHE_DIR"], "wcs_temp.tiff")
                    if not os.path.exists(os.path.split(tmppath)[0]):
                        os.makedirs(os.path.split(tmppath)[0])
                    open(tmppath, "wb").write(content)
                    with rasterio.open(tmppath) as dataset:
                        output.data[:] = dataset.read()
                    os.remove(tmppath)  # Clean up
            except ImportError:
                # Writing the data to a temporary tiff and reading it from there is hacky
                # However reading directly from r.data or io doesn't work
                # Should improve in the future
                open("temp.tiff", "wb").write(r.data)
                try:
                    output.data[:] = RasterToNumPyArray("temp.tiff")
                except:
                    raise Exception("Rasterio or Arcpy not available to read WCS feed.")
        if not coordinates["lat"].is_descending:
            if dotime:
                output.data[:] = output.data[:, ::-1, :]
            else:
                output.data[:] = output.data[::-1, :]

        return output

    @property
    def base_ref(self):
        """Summary
        
        Returns
        -------
        TYPE
            Description
        """
        return self.layer_name.rsplit(".", 1)[1]


class ReprojectedSource(DataSource):
    """Create a DataSource with a different resolution from another Node. This can be used to bilinearly interpolated a
    dataset after averaging over a larger area.
    
    Attributes
    ----------
    source : Node
        The source node
    source_interpolation : str
        Type of interpolation method to use for the source node
    reprojected_coordinates : Coordinates
        Coordinates where the source node should be evaluated. 
    """

    source = NodeTrait()
    source_interpolation = interpolation_trait().tag(attr=True)
    reprojected_coordinates = tl.Instance(Coordinates).tag(attr=True)

    def _first_init(self, **kwargs):
<<<<<<< HEAD
        if 'reprojected_coordinates' in kwargs:
            if isinstance(kwargs['reprojected_coordinates'], dict):
                kwargs['reprojected_coordinates'] = Coordinates.from_definition(kwargs['reprojected_coordinates'])
            elif isinstance(kwargs['reprojected_coordinates'], string_types):
                kwargs['reprojected_coordinates'] = Coordinates.from_json(kwargs['reprojected_coordinates'])
                
=======
        if "reprojected_coordinates" in kwargs:
            if isinstance(kwargs["reprojected_coordinates"], dict):
                kwargs["reprojected_coordinates"] = Coordinates.from_definition(kwargs["reprojected_coordinates"])
            elif isinstance(kwargs["reprojected_coordinates"], str):
                kwargs["reprojected_coordinates"] = Coordinates.from_json(kwargs["reprojected_coordinates"])

>>>>>>> 13cd5351
        return kwargs

    @common_doc(COMMON_DATA_DOC)
    def get_native_coordinates(self):
        """{get_native_coordinates}
        """
        if isinstance(self.source, DataSource):
            sc = self.source.native_coordinates
        else:  # Otherwise we cannot guarantee that native_coordinates exist
            sc = self.reprojected_coordinates
        rc = self.reprojected_coordinates
        coords = [rc[dim] if dim in rc.dims else sc[dim] for dim in sc.dims]
        return Coordinates(coords)

    @common_doc(COMMON_DATA_DOC)
    def get_data(self, coordinates, coordinates_index):
        """{get_data}
        """
        if hasattr(self.source, "interpolation") and self.source_interpolation is not None:
            si = self.source.interpolation
            self.source.interpolation = self.source_interpolation
        elif self.source_interpolation is not None:
            _logger.warn(
                "ReprojectedSource cannot set the 'source_interpolation'"
                " since self.source does not have an 'interpolation' "
                " attribute. \n type(self.source): %s\nself.source: " % (str(type(self.source)), str(self.source))
            )
        data = self.source.eval(coordinates)
        if hasattr(self.source, "interpolation") and self.source_interpolation is not None:
            self.source.interpolation = si
        # The following is needed in case the source is an algorithm
        # or compositor node that doesn't have all the dimensions of
        # the reprojected coordinates
        # TODO: What if data has coordinates that reprojected_coordinates doesn't have
        keep_dims = list(data.coords.keys())
        drop_dims = [d for d in coordinates.dims if d not in keep_dims]
        coordinates.drop(drop_dims)
        return data

    @property
    def base_ref(self):
        """Summary
        
        Returns
        -------
        TYPE
            Description
        """
<<<<<<< HEAD
        return '{}_reprojected'.format(self.source.base_ref)

class S3(DataSource):
    """Create a DataSource from a file on an S3 Bucket. 
    
    Attributes
    ----------
    node : Node, optional
        The DataSource node used to interpret the S3 file
    node_class : DataSource, optional
        The class type of self.node. This is used to create self.node if self.node is not specified
    node_kwargs : dict, optional
        Keyword arguments passed to `node_class` when automatically creating `node`
    return_type : str, optional
        Either: 'file_handle' (for files downloaded to RAM); or
        the default option 'path' (for files downloaded to disk)
    s3_bucket : str, optional
        Name of the S3 bucket. Uses ``podpac.settings['S3_BUCKET_NAME']`` by default.
    s3_data : file/str
        If return_type == 'file_handle' returns a file pointer object
        If return_type == 'path' returns a string to the data
    source : str
        Path to the file residing in the S3 bucket that will be loaded
    """
    
    source = tl.Unicode()
    node = NodeTrait()
    node_class = tl.Type(DataSource)  # A class
    node_kwargs = tl.Dict(default_value={})
    s3_bucket = tl.Unicode(allow_none=True)
    s3_data = tl.Any(allow_none=True)
    _temp_file_cleanup = tl.List()
    return_type = tl.Enum(['file_handle', 'path'], default_value='path')
    # TODO: handle s3 auth setup
    
    @tl.default('node')
    def node_default(self):
        """Creates the default node using the node_class and node_kwargs
        
        Returns
        -------
        self.node_class
            Instance of self.node_class
        
        Raises
        ------
        Exception
            This function sets the source in the node, so 'source' cannot be present in node_kwargs
        """
        if 'source' in self.node_kwargs:
            raise Exception("'source' present in node_kwargs for S3")

        return self.node_class(source=self.s3_data, **self.node_kwargs)

    @tl.default('s3_bucket')
    def s3_bucket_default(self):
        """Retrieves default S3 Bucket from settings
        
        Returns
        -------
        Str
            Name of the S3 bucket
        """
        return settings['S3_BUCKET_NAME']

    @tl.default('s3_data')
    def s3_data_default(self):
        """Returns the file handle or path to the S3 bucket
        
        Returns
        -------
        str/file
            Either a string to the downloaded file path, or a file handle
        """
        if self.s3_bucket is None:
            raise ValueError('No s3 bucket set')

        s3 = boto3.resource('s3').Bucket(self.s3_bucket)

        if self.return_type == 'file_handle':
            # TODO: should this use the with/as syntax
            # https://boto3.readthedocs.io/en/latest/reference/services/s3.html#S3.Client.download_fileobj
            # download into memory
            io = BytesIO()
            s3.download_fileobj(self.source, io)
            io.seek(0)
            return io
        elif self.return_type == 'path':
            # Download the file to cache directory
            #tmppath = os.path.join(tempfile.gettempdir(),
                                   #self.source.replace('\\', '').replace(':','')\
                                   #.replace('/', ''))
            tmppath = os.path.join(
                settings['ROOT_PATH'],
                settings['DISK_CACHE_DIR'],
                self.source.replace('\\', '').replace(':', '').replace('/', ''))
            
            rootpath = os.path.split(tmppath)[0]
            if not os.path.exists(rootpath):
                os.makedirs(rootpath)
            #i = 0
            #while os.path.exists(tmppath):
                #tmppath = os.path.join(tempfile.gettempdir(),
                                       #self.source + '.%d' % i)
            if not os.path.exists(tmppath):
                s3.download_file(self.source, tmppath)

            # TODO: should we handle temp files here?
            #self._temp_file_cleanup.append(tmppath)
            return tmppath

    @common_doc(COMMON_DATA_DOC)
    def get_data(self, coordinates, coordinates_index):
        """{get_data}
        """
        self.nan_vals = getattr(self.node, 'nan_vals', [])
        return self.node.get_data(coordinates, coordinates_index)

    @property
    @common_doc(COMMON_DATA_DOC)
    def native_coordinates(self):
        """{native_coordinates}
        """
        return self.node.native_coordinates

    def __del__(self):
        if hasattr(super(S3), '__del__'):
            super(S3).__del__(self)
        for f in self._temp_file_cleanup:
            os.remove(f)
=======
        return "{}_reprojected".format(self.source.base_ref)
>>>>>>> 13cd5351


@common_doc(COMMON_DATA_DOC)
class Dataset(DataSource):
    """Create a DataSource node using xarray.open_dataset.
    
    Attributes
    ----------
    datakey : str
        The 'key' for the data to be retrieved from the file. Datasource may have multiple keys, so this key
        determines which variable is returned from the source.
    dataset : xarray.Dataset, optional
        The xarray dataset from which to retrieve data. If not specified, will be automatically created from the 'source'
    native_coordinates : Coordinates
        {native_coordinates}
    source : str
        Path to the data source
    extra_dim : dict
        In cases where the data contain dimensions other than ['lat', 'lon', 'time', 'alt'], these dimensions need to be selected. 
        For example, if the data contains ['lat', 'lon', 'channel'], the second channel can be selected using `extra_dim=dict(channel=1)`
    """

    extra_dim = tl.Dict({}).tag(attr=True)
    datakey = tl.Unicode().tag(attr=True)
    dataset = tl.Instance(xr.Dataset)

    @tl.default("dataset")
    def _dataset_default(self):
        return xr.open_dataset(self.source)

    @property
    @common_doc(COMMON_DATA_DOC)
    def native_coordinates(self):
        """{native_coordinates}
        """
        # we have to remove any dimensions not in 'lat', 'lon', 'time', 'alt' for the 'get_data' machinery to work properly
        coords = self.dataset[self.datakey].coords
        crds = []
        dims = []
        for d in coords.dims:
            if d not in ["lat", "lon", "time", "alt"]:
                continue
            crds.append(coords[d].data)
            dims.append(d)
        return Coordinates(crds, dims)

    def get_data(self, coordinates, coordinates_index):
        return self.create_output_array(coordinates, self.dataset[self.datakey][self.extra_dim].data[coordinates_index])

    @property
    def keys(self):
        """The list of available keys from the xarray dataset.
        
        Returns
        -------
        List
            The list of available keys from the xarray dataset. Any of these keys can be set as self.datakey.
        """
        return list(self.dataset.keys())<|MERGE_RESOLUTION|>--- conflicted
+++ resolved
@@ -31,7 +31,7 @@
 from podpac.core import authentication
 from podpac.core.node import Node
 from podpac.core.settings import settings
-from podpac.core.utils import common_doc, trait_is_defined, ArrayTrait, NodeTrait
+from podpac.core.utils import cached_property, clear_cache, common_doc, trait_is_defined, ArrayTrait, NodeTrait
 from podpac.core.data.datasource import COMMON_DATA_DOC, DataSource
 from podpac.core.coordinates import Coordinates, UniformCoordinates1d, ArrayCoordinates1d, StackedCoordinates
 from podpac.core.coordinates.utils import Dimension
@@ -50,6 +50,7 @@
 boto3 = lazy_module("boto3")
 requests = lazy_module("requests")
 zarr = lazy_module("zarr")
+zarrGroup = lazy_class("zarr.Group")
 s3fs = lazy_module("s3fs")
 # esri
 RasterToNumPyArray = lazy_module("arcpy.RasterToNumPyArray")
@@ -432,14 +433,6 @@
 
     @tl.observe("source")
     def _update_dataset(self, change):
-        if hasattr(self, "_band_count"):
-            delattr(self, "_band_count")
-
-        if hasattr(self, "_band_descriptions"):
-            delattr(self, "_band_descriptions")
-
-        if hasattr(self, "_band_keys"):
-            delattr(self, "_band_keys")
 
         # only update dataset if dataset trait has been defined the first time
         if trait_is_defined(self, "dataset"):
@@ -491,22 +484,18 @@
         data.data.ravel()[:] = raster_data.ravel()
         return data
 
-    @property
+    @cached_property
     def band_count(self):
         """The number of bands
-
+        
         Returns
         -------
         int
             The number of bands in the dataset
         """
-
-        if not hasattr(self, "_band_count"):
-            self._band_count = self.dataset.count
-
-        return self._band_count
-
-    @property
+        return self.dataset.count
+
+    @cached_property
     def band_descriptions(self):
         """A description of each band contained in dataset.tags
         
@@ -516,13 +505,12 @@
             Dictionary of band_number: band_description pairs. The band_description values are a dictionary, each 
             containing a number of keys -- depending on the metadata
         """
-
-        if not hasattr(self, "_band_descriptions"):
-            self._band_descriptions = OrderedDict((i, self.dataset.tags(i + 1)) for i in range(self.band_count))
-
-        return self._band_descriptions
-
-    @property
+        bands = OrderedDict()
+        for i in range(self.dataset.count):
+            bands[i] = self.dataset.tags(i + 1)
+        return bands
+
+    @cached_property
     def band_keys(self):
         """An alternative view of band_descriptions based on the keys present in the metadata
         
@@ -532,12 +520,20 @@
             Dictionary of metadata keys, where the values are the value of the key for each band. 
             For example, band_keys['TIME'] = ['2015', '2016', '2017'] for a dataset with three bands.
         """
-
-        if not hasattr(self, "_band_keys"):
-            keys = {k for i in range(self.band_count) for k in self.band_descriptions[i]}  # set
-            self._band_keys = {k: [self.band_descriptions[i].get(k) for i in range(self.band_count)] for k in keys}
-
-        return self._band_keys
+        keys = {}
+        for i in range(self.band_count):
+            for k in self.band_descriptions[i].keys():
+                keys[k] = None
+        keys = keys.keys()
+        band_keys = defaultdict(lambda: [])
+        for k in keys:
+            for i in range(self.band_count):
+                band_keys[k].append(self.band_descriptions[i].get(k, None))
+        return band_keys
+
+    @tl.observe("source")
+    def _clear_band_description(self, change):
+        clear_cache(self, change, ["band_descriptions", "band_count", "band_keys"])
 
     def get_band_numbers(self, key, value):
         """Return the bands that have a key equal to a specified value.
@@ -567,18 +563,18 @@
 
         return matches
 
-<<<<<<< HEAD
+
 class SpecifyCoordinatedMixin(tl.HasTraits):
-    latkey = tl.Unicode(allow_none=True, default_value='lat').tag(attr=True)
-    lonkey = tl.Unicode(allow_none=True, default_value='lon').tag(attr=True)
-    timekey = tl.Unicode(allow_none=True, default_value='time').tag(attr=True)
-    altkey = tl.Unicode(allow_none=True, default_value='alt').tag(attr=True)
+    latkey = tl.Unicode(allow_none=True, default_value="lat").tag(attr=True)
+    lonkey = tl.Unicode(allow_none=True, default_value="lon").tag(attr=True)
+    timekey = tl.Unicode(allow_none=True, default_value="time").tag(attr=True)
+    altkey = tl.Unicode(allow_none=True, default_value="alt").tag(attr=True)
     dims = tl.List(trait=Dimension(), allow_none=False).tag(attr=True)
     crs = tl.Unicode(allow_none=True, default_value=None).tag(attr=True)
     cf_time = tl.Bool(False).tag(attr=True)
     cf_units = tl.Unicode(allow_none=True).tag(attr=True)
     cf_calendar = tl.Unicode(allow_none=True).tag(attr=True)
-    
+
     @common_doc(COMMON_DATA_DOC)
     def get_native_coordinates(self):
         """{get_native_coordinates}
@@ -586,13 +582,13 @@
 
         cs = []
         for dim in self.dims:
-            if dim == 'lat':
+            if dim == "lat":
                 cs.append(self.get_lat())
-            elif dim == 'lon':
+            elif dim == "lon":
                 cs.append(self.get_lon())
-            elif dim == 'time':
+            elif dim == "time":
                 cs.append(self.get_time())
-            elif dim == 'alt':
+            elif dim == "alt":
                 cs.append(self.get_alt())
 
         return Coordinates(cs, dims=self.dims, crs=self.crs)
@@ -647,10 +643,8 @@
         """
 
         return self.dataset[self.altkey]
-    
-=======
-
->>>>>>> 13cd5351
+
+
 @common_doc(COMMON_DATA_DOC)
 class H5PY(SpecifyCoordinatedMixin, DataSource):
     """Create a DataSource node using h5py.
@@ -676,20 +670,9 @@
     source = tl.Unicode(allow_none=False)
     dataset = tl.Any(allow_none=True)
     datakey = tl.Unicode(allow_none=False).tag(attr=True)
-<<<<<<< HEAD
-    file_mode = tl.Unicode(default_value='r')
-    
-    @tl.default('dataset')
-=======
-    latkey = tl.Unicode(allow_none=True, default_value=None).tag(attr=True)
-    lonkey = tl.Unicode(allow_none=True, default_value=None).tag(attr=True)
-    timekey = tl.Unicode(allow_none=True, default_value=None).tag(attr=True)
-    altkey = tl.Unicode(allow_none=True, default_value=None).tag(attr=True)
-    dim_order = tl.List(default_value=["lat", "lon", "time", "alt"]).tag(attr=True)
     file_mode = tl.Unicode(default_value="r")
 
     @tl.default("dataset")
->>>>>>> 13cd5351
     def _open_dataset(self, source=None):
         """Opens the data source
         
@@ -728,37 +711,6 @@
             self.native_coordinates = self.get_native_coordinates()
 
     @common_doc(COMMON_DATA_DOC)
-<<<<<<< HEAD
-=======
-    def get_native_coordinates(self):
-        """{get_native_coordinates}
-        
-        The default implementation tries to find the lat/lon coordinates based on dataset.affine or dataset.transform
-        (depending on the version of rasterio). It cannot determine the alt or time dimensions, so child classes may
-        have to overload this method.
-        """
-        coords = []
-        dims = []
-        if self.latkey:
-            coords.append(self.dataset[self.latkey][:])
-            dims.append("lat")
-        if self.lonkey:
-            coords.append(self.dataset[self.lonkey][:])
-            dims.append("lon")
-        if self.timekey:
-            coords.append(self.dataset[self.timekey][:])
-            dims.append("time")
-        if self.altkey:
-            coords.append(self.dataset[self.altkey][:])
-            dims.append("alt")
-        if not coords:
-            return None
-        # Some dimensions may not be present in the default dim_order, so remove these
-        dim_order = [d for d in self.dim_order if d in dims]
-        return Coordinates(coords, dims).transpose(*dim_order)
-
-    @common_doc(COMMON_DATA_DOC)
->>>>>>> 13cd5351
     def get_data(self, coordinates, coordinates_index):
         """{get_data}
         """
@@ -790,27 +742,11 @@
         keys.sort()
         return keys
 
-<<<<<<< HEAD
+
 class Zarr(SpecifyCoordinatedMixin, DataSource):
     source = tl.Unicode(allow_none=True)
     dataset = tl.Any(allow_none=False)
     datakey = tl.Unicode(allow_none=False).tag(attr=True)
-=======
-
-class Zarr(DataSource):
-    source = tl.Unicode(allow_none=True)
-    group = tl.Any(allow_none=False)
-    datakey = tl.Unicode(allow_none=False).tag(attr=True)
-    latkey = tl.Unicode(allow_none=True, default_value="lat").tag(attr=True)
-    lonkey = tl.Unicode(allow_none=True, default_value="lon").tag(attr=True)
-    timekey = tl.Unicode(allow_none=True, default_value="time").tag(attr=True)
-    altkey = tl.Unicode(allow_none=True, default_value="alt").tag(attr=True)
-    dims = tl.List(trait=Dimension(), allow_none=False).tag(attr=True)
-    crs = tl.Unicode(allow_none=True, default_value=None).tag(attr=True)
-    cf_time = tl.Bool(False).tag(attr=True)
-    cf_units = tl.Unicode(allow_none=True).tag(attr=True)
-    cf_calendar = tl.Unicode(allow_none=True).tag(attr=True)
->>>>>>> 13cd5351
 
     access_key_id = tl.Unicode()
     secret_access_key = tl.Unicode()
@@ -860,13 +796,8 @@
         if self.datakey not in self.dataset:
             raise ValueError("Zarr data key '%s' not found" % self.datakey)
 
-<<<<<<< HEAD
-    @tl.default('dataset')
+    @tl.default("dataset")
     def _open_dataset(self):
-=======
-    @tl.default("group")
-    def _open_group(self):
->>>>>>> 13cd5351
         if self.source is None:
             raise TypeError("Zarr node requires 'source' or 'dataset'")
 
@@ -885,27 +816,6 @@
             raise ValueError("No Zarr store found at path '%s'" % self.source)
 
     @common_doc(COMMON_DATA_DOC)
-<<<<<<< HEAD
-=======
-    def get_native_coordinates(self):
-        """{get_native_coordinates}
-        """
-
-        cs = []
-        for dim in self.dims:
-            if dim == "lat":
-                cs.append(self.get_lat())
-            elif dim == "lon":
-                cs.append(self.get_lon())
-            elif dim == "time":
-                cs.append(self.get_time())
-            elif dim == "alt":
-                cs.append(self.get_alt())
-
-        return Coordinates(cs, dims=self.dims, crs=self.crs)
-
-    @common_doc(COMMON_DATA_DOC)
->>>>>>> 13cd5351
     def get_data(self, coordinates, coordinates_index):
         """{get_data}
         """
@@ -913,7 +823,6 @@
         a = self.dataset[self.datakey][coordinates_index]
         data.data.ravel()[:] = a.ravel()
         return data
-
 
 
 WCS_DEFAULT_VERSION = "1.0.0"
@@ -1279,21 +1188,12 @@
     reprojected_coordinates = tl.Instance(Coordinates).tag(attr=True)
 
     def _first_init(self, **kwargs):
-<<<<<<< HEAD
-        if 'reprojected_coordinates' in kwargs:
-            if isinstance(kwargs['reprojected_coordinates'], dict):
-                kwargs['reprojected_coordinates'] = Coordinates.from_definition(kwargs['reprojected_coordinates'])
-            elif isinstance(kwargs['reprojected_coordinates'], string_types):
-                kwargs['reprojected_coordinates'] = Coordinates.from_json(kwargs['reprojected_coordinates'])
-                
-=======
         if "reprojected_coordinates" in kwargs:
             if isinstance(kwargs["reprojected_coordinates"], dict):
                 kwargs["reprojected_coordinates"] = Coordinates.from_definition(kwargs["reprojected_coordinates"])
-            elif isinstance(kwargs["reprojected_coordinates"], str):
+            elif isinstance(kwargs["reprojected_coordinates"], string_types):
                 kwargs["reprojected_coordinates"] = Coordinates.from_json(kwargs["reprojected_coordinates"])
 
->>>>>>> 13cd5351
         return kwargs
 
     @common_doc(COMMON_DATA_DOC)
@@ -1342,8 +1242,8 @@
         TYPE
             Description
         """
-<<<<<<< HEAD
-        return '{}_reprojected'.format(self.source.base_ref)
+        return "{}_reprojected".format(self.source.base_ref)
+
 
 class S3(DataSource):
     """Create a DataSource from a file on an S3 Bucket. 
@@ -1367,7 +1267,7 @@
     source : str
         Path to the file residing in the S3 bucket that will be loaded
     """
-    
+
     source = tl.Unicode()
     node = NodeTrait()
     node_class = tl.Type(DataSource)  # A class
@@ -1375,10 +1275,10 @@
     s3_bucket = tl.Unicode(allow_none=True)
     s3_data = tl.Any(allow_none=True)
     _temp_file_cleanup = tl.List()
-    return_type = tl.Enum(['file_handle', 'path'], default_value='path')
+    return_type = tl.Enum(["file_handle", "path"], default_value="path")
     # TODO: handle s3 auth setup
-    
-    @tl.default('node')
+
+    @tl.default("node")
     def node_default(self):
         """Creates the default node using the node_class and node_kwargs
         
@@ -1392,12 +1292,12 @@
         Exception
             This function sets the source in the node, so 'source' cannot be present in node_kwargs
         """
-        if 'source' in self.node_kwargs:
+        if "source" in self.node_kwargs:
             raise Exception("'source' present in node_kwargs for S3")
 
         return self.node_class(source=self.s3_data, **self.node_kwargs)
 
-    @tl.default('s3_bucket')
+    @tl.default("s3_bucket")
     def s3_bucket_default(self):
         """Retrieves default S3 Bucket from settings
         
@@ -1406,9 +1306,9 @@
         Str
             Name of the S3 bucket
         """
-        return settings['S3_BUCKET_NAME']
-
-    @tl.default('s3_data')
+        return settings["S3_BUCKET_NAME"]
+
+    @tl.default("s3_data")
     def s3_data_default(self):
         """Returns the file handle or path to the S3 bucket
         
@@ -1418,11 +1318,11 @@
             Either a string to the downloaded file path, or a file handle
         """
         if self.s3_bucket is None:
-            raise ValueError('No s3 bucket set')
-
-        s3 = boto3.resource('s3').Bucket(self.s3_bucket)
-
-        if self.return_type == 'file_handle':
+            raise ValueError("No s3 bucket set")
+
+        s3 = boto3.resource("s3").Bucket(self.s3_bucket)
+
+        if self.return_type == "file_handle":
             # TODO: should this use the with/as syntax
             # https://boto3.readthedocs.io/en/latest/reference/services/s3.html#S3.Client.download_fileobj
             # download into memory
@@ -1430,35 +1330,36 @@
             s3.download_fileobj(self.source, io)
             io.seek(0)
             return io
-        elif self.return_type == 'path':
+        elif self.return_type == "path":
             # Download the file to cache directory
-            #tmppath = os.path.join(tempfile.gettempdir(),
-                                   #self.source.replace('\\', '').replace(':','')\
-                                   #.replace('/', ''))
+            # tmppath = os.path.join(tempfile.gettempdir(),
+            # self.source.replace('\\', '').replace(':','')\
+            # .replace('/', ''))
             tmppath = os.path.join(
-                settings['ROOT_PATH'],
-                settings['DISK_CACHE_DIR'],
-                self.source.replace('\\', '').replace(':', '').replace('/', ''))
-            
+                settings["ROOT_PATH"],
+                settings["DISK_CACHE_DIR"],
+                self.source.replace("\\", "").replace(":", "").replace("/", ""),
+            )
+
             rootpath = os.path.split(tmppath)[0]
             if not os.path.exists(rootpath):
                 os.makedirs(rootpath)
-            #i = 0
-            #while os.path.exists(tmppath):
-                #tmppath = os.path.join(tempfile.gettempdir(),
-                                       #self.source + '.%d' % i)
+            # i = 0
+            # while os.path.exists(tmppath):
+            # tmppath = os.path.join(tempfile.gettempdir(),
+            # self.source + '.%d' % i)
             if not os.path.exists(tmppath):
                 s3.download_file(self.source, tmppath)
 
             # TODO: should we handle temp files here?
-            #self._temp_file_cleanup.append(tmppath)
+            # self._temp_file_cleanup.append(tmppath)
             return tmppath
 
     @common_doc(COMMON_DATA_DOC)
     def get_data(self, coordinates, coordinates_index):
         """{get_data}
         """
-        self.nan_vals = getattr(self.node, 'nan_vals', [])
+        self.nan_vals = getattr(self.node, "nan_vals", [])
         return self.node.get_data(coordinates, coordinates_index)
 
     @property
@@ -1469,13 +1370,10 @@
         return self.node.native_coordinates
 
     def __del__(self):
-        if hasattr(super(S3), '__del__'):
+        if hasattr(super(S3), "__del__"):
             super(S3).__del__(self)
         for f in self._temp_file_cleanup:
             os.remove(f)
-=======
-        return "{}_reprojected".format(self.source.base_ref)
->>>>>>> 13cd5351
 
 
 @common_doc(COMMON_DATA_DOC)
