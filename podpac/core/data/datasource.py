"""
Generic Data Source Class

DataSource is the root class for all other podpac defined data sources,
including user defined data sources.
"""

from __future__ import division, unicode_literals, print_function, absolute_import

import warnings

import numpy as np
import xarray as xr
import traitlets as tl

# Optional dependencies
try:
    import rasterio
    from rasterio import transform
    from rasterio.warp import reproject, Resampling
except:
    rasterio = None
try:
    import scipy
    from scipy.interpolate import (griddata, RectBivariateSpline, RegularGridInterpolator)
    from scipy.spatial import KDTree
except:
    scipy = None

# Internal imports
from podpac.core.units import UnitsDataArray
from podpac.core.coordinates import Coordinates
from podpac.core.coordinates import Coordinates1d, UniformCoordinates1d, ArrayCoordinates1d, StackedCoordinates
from podpac.core.node import Node
from podpac.core.utils import common_doc, trait_is_defined
from podpac.core.node import COMMON_NODE_DOC
from podpac.core.data.interpolate import (Interpolation, Interpolator, NearestNeighbor, INTERPOLATION_SHORTCUTS,
                                          INTERPOLATION_DEFAULT)

DATA_DOC = {
    'native_coordinates': 'The coordinates of the data source.',

    'get_data':
        """
        This method must be defined by the data source implementing the DataSource class.
        When data source nodes are evaluated, this method is called with request coordinates and coordinate indexes.
        The implementing method can choose which input provides the most efficient method of getting data
        (i.e via coordinates or via the index of the coordinates).
        
        Coordinates and coordinate indexes may be strided or subsets of the
        source data, but all coordinates and coordinate indexes will match 1:1 with the subset data.

        This method may return a numpy array, an xarray DaraArray, or a podpac UnitsDataArray.
        If a numpy array or xarray DataArray is returned, :meth:podpac.core.data.datasource.DataSource.evaluate will
        cast the data into a `UnitsDataArray` using the requested source coordinates.
        If a podpac UnitsDataArray is passed back, the :meth:podpac.core.data.datasource.DataSource.evaluate
        method will not do any further processing.
        The inherited Node method `create_output_array` can be used to generate the template UnitsDataArray
        in your DataSource.
        See :meth:podpac.core.node.Node.create_output_array for more details.
        
        Parameters
        ----------
        coordinates : Coordinates
            The coordinates that need to be retrieved from the data source using the coordinate system of the data
            source
        coordinates_index : List
            A list of slices or a boolean array that give the indices of the data that needs to be retrieved from
            the data source. The values in the coordinate_index will vary depending on the `coordinate_index_type`
            defined for the data source.
            
        Returns
        --------
        np.ndarray, xr.DataArray, podpac.core.units.UnitsDataArray
            A subset of the returned data. If a numpy array or xarray DataArray is returned,
            the data will be cast into  UnitsDataArray using the returned data to fill values
            at the requested source coordinates.
        """,
    
    'get_native_coordinates':
        """
        Returns a Coordinates object that describes the native coordinates of the data source.

        In most cases, this method is defined by the data source implementing the DataSource class.
        If method is not implemented by the data source, it will try to return `self.native_coordinates` 
        if `self.native_coordinates` is not None.

        Otherwise, this method will raise a NotImplementedError.

        Returns
        --------
        Coordinates
           The coordinates describing the data source array.

        Raises
        --------
        NotImplementedError
            Raised if get_native_coordinates is not implemented by data source subclass.

        Notes
        ------
        Need to pay attention to:
        - the order of the dimensions
        - the stacking of the dimension
        - the type of coordinates

        Coordinates should be non-nan and non-repeating for best compatibility
        """
    }

COMMON_DATA_DOC = COMMON_NODE_DOC.copy()
COMMON_DATA_DOC.update(DATA_DOC)      # inherit and overwrite with DATA_DOC


class DataSource(Node):
    """Base node for any data obtained directly from a single source.
    
    Attributes
    ----------
    source : Any
        The location of the source. Depending on the child node this can be a filepath,
        numpy array, or dictionary as a few examples.
    native_coordinates : Coordinates
        {native_coordinates} 
    coordinate_index_type : str, optional
        Type of index to use for data source. Possible values are ['list','numpy','xarray','pandas']
        Default is 'numpy'
    interpolation : str,
                    dict
                    optional
            Definition of interpolation methods for each dimension of the native coordinates.
            
            If input is a string, it must match one of the interpolation shortcuts defined in
            :ref:podpac.core.data.interpolate.INTERPOLATION_SHORTCUTS. The interpolation method associated
            with this string will be applied to all dimensions at the same time.

            If input is a dict, the dict must contain ordered set of keys defining dimensions and values
            defining the interpolation method to use with the dimensions.
            The key must be a string or tuple of dimension names (i.e. `'time'` or `('lat', 'lon')` ).
            The value can either be a string matching one of the interpolation shortcuts defined in
            :ref:podpac.core.data.interpolate.INTERPOLATION_SHORTCUTS or a dictionary.
            If the value is a dictionary, the dictionary must contain a key `'method'`
            defining the interpolation method name.
            If the interpolation method is not one of :ref:podpac.core.data.interpolate.INTERPOLATION_SHORTCUTS, a
            second key `'interpolators'` must be defined with a list of
            :ref:podpac.core.data.interpolate.Interpolator classes to use in order of uages.
            The dictionary may contain an option `'params'` key which contains a dict of parameters to pass along to
            the :ref:podpac.core.data.interpolate.Interpolator classes associated with the interpolation method.
            
            If the dictionary does not contain a key for all unstacked dimensions of the source coordinates, the
            :ref:podpac.core.data.interpolate.INTERPOLATION_DEFAULT value will be used.
            All dimension keys must be unstacked even if the underlying coordinate dimensions are stacked.
            Any extra dimensions included but not found in the source coordinates will be ignored.

            If input is a podpac.core.data.interpolate.Interpolation, this interpolation
            class will be used without modication.
            
            By default, the interpolation method is set to `'nearest'` for all dimensions.
    nan_vals : List, optional
        List of values from source data that should be interpreted as 'no data' or 'nans'

    Notes
    -----
    Developers of new DataSource nodes need to implement the `get_data` and `get_native_coordinates` methods.
    """
    
    source = tl.Any(help='Path to the raw data source')
    native_coordinates = tl.Instance(Coordinates)

    interpolation = tl.Union([
        tl.Dict(),
        tl.Enum(INTERPOLATION_SHORTCUTS)
    ], default_value=INTERPOLATION_DEFAULT)

    coordinate_index_type = tl.Enum(['list', 'numpy', 'xarray', 'pandas'], default_value='numpy')
    nan_vals = tl.List(allow_none=True)

    # TODO: remove in the 2nd stage of interpolation refactor
    # self.source_coordinates['time'].delta / 2
    interpolation_tolerance = tl.Union([tl.Float(default_value=1), tl.Instance(np.timedelta64)])

    # privates
    _interpolation = tl.Instance(Interpolation)
    
    _evaluated_coordinates = tl.Instance(Coordinates, allow_none=True)
    _requested_source_coordinates = tl.Instance(Coordinates)
    _requested_source_coordinates_index = tl.List()
    _requested_source_data = tl.Instance(UnitsDataArray)

    # when native_coordinates is not defined, default calls get_native_coordinates
    @tl.default('native_coordinates')
    def _default_native_coordinates(self):
        self.native_coordinates = self.get_native_coordinates()
        return self.native_coordinates

    # this adds a more helpful error message if user happens to try an inspect _interpolation before evaluate
    @tl.default('_interpolation')
    def _default_interpolation(self):
        self._set_interpolation()
        return self._interpolation

    @common_doc(COMMON_DATA_DOC)
    def eval(self, coordinates, output=None):
        """Evaluates this node using the supplied coordinates.

        The native coordinates are mapped to the requested coordinates, interpolated if necessary, and set to
        `_requested_source_coordinates` with associated index `_requested_source_coordinates_index`. The requested souce
        coordinates and index are passed to `get_data()` returning the source data at the native coordinatesset to
        `_requested_source_data`. Finally `_requested_source_data` is interpolated using the `interpolate` method and set
        to the `output` attribute of the node.


        Parameters
        ----------
        coordinates : Coordinates
            {requested_coordinates}
            Notes::
             * An exception is raised if the requested coordinates are missing dimensions in the DataSource.
             * Extra dimensions in the requested coordinates are dropped.
        output : podpac.core.units.UnitsDataArray, optional
            {eval_output}
        
        Returns
        -------
        {eval_return}

        Raises
        ------
        ValueError
            Cannot evaluate these coordinates
        """

        if self.coordinate_index_type != 'numpy':
            warnings.warn('Coordinates index type {} is not yet supported.'.format(self.coordinate_index_type) +
                          '`coordinate_index_type` is set to `numpy`', UserWarning)

        # store requested coordinates for debugging
        self._requested_coordinates = coordinates
        
        # check for missing dimensions
        for c in self.native_coordinates.values():
            if isinstance(c, Coordinates1d):
                if c.name not in coordinates.udims:
                    raise ValueError("Cannot evaluate these coordinates, missing dim '%s'" % c.name)
            elif isinstance(c, StackedCoordinates):
                if any(s.name not in coordinates.udims for s in c):
                    raise ValueError("Cannot evaluate these coordinates, missing at least one dim in '%s'" % c.name)
        
        # remove extra dimensions
        extra = []
        for c in coordinates.values():
            if isinstance(c, Coordinates1d):
                if c.name not in self.native_coordinates.udims:
                    extra.append(c.name)
            elif isinstance(c, StackedCoordinates):
                if all(dim not in self.native_coordinates.udims for dim in c.dims):
                    extra.append(c.name)
        coordinates = coordinates.drop(extra)

        self._evaluated_coordinates = coordinates # TODO move this if WCS can be updated to allow that

        # intersect the native coordinates with requested coordinates
        # to get native coordinates within requested coordinates bounds
        # TODO: support coordinate_index_type parameter to define other index types
        self._requested_source_coordinates, self._requested_source_coordinates_index = \
            self.native_coordinates.intersect(coordinates, outer=True, return_indices=True)

        # If requested coordinates and native coordinates do not intersect, shortcut with nan UnitsDataArary
        if np.prod(self._requested_source_coordinates.shape) == 0:
            if output is None:
                output = self.create_output_array(coordinates)
            else:
                output[:] = np.nan

            self._output = output
            return output
        
        # reset interpolation
        self._set_interpolation()

        # interpolate coordinates before getting data
        self._requested_source_coordinates, self._requested_source_coordinates_index = \
            self._interpolation.select_coordinates(coordinates,
                                                   self._requested_source_coordinates,
                                                   self._requested_source_coordinates_index)

        # get data from data source
        self._requested_source_data = self._get_data(coordinates)

        # interpolate data into output
        if output is None:
            output = self.create_output_array(coordinates)
        output = self._interpolate(coordinates, output)
        
        # set the order of dims to be the same as that of requested_coordinates
        # this is required in case the user supplied an output object with a different dims order
        output = output.transpose(*coordinates.dims)
        
        self._output = output

        return output

    def find_coordinates(self):
        """
        Get the available native coordinates for the Node. For a DataSource, this is just the native_coordinates.

        Returns
        -------
        coords_list : list
            singleton list containing the native_coordinates (Coordinates object)
        """

        return [self.native_coordinates]

    def get_interpolation_class(self):
        """Get the interpolation class currently set for this data source.
        
        The DataSource `interpolation` property is used to define the 
        :ref:podpac.core.data.interpolate.Interpolation class that will handle interpolation for requested coordinates.
        
        Returns
        -------
        podpac.core.data.interpolate.Interpolation
            Interpolation class defined by DataSource `interpolation` definition
        """

        return self._interpolation

    def _set_interpolation(self):
        """Update _interpolation property
        """

        # define interpolator with source coordinates dimensions
        if isinstance(self.interpolation, Interpolation):
            self._interpolation = self.interpolation
        else:
            self._interpolation = Interpolation(self.interpolation)



    def _get_data(self, coordinates):
        """Wrapper for `self.get_data` with pre and post processing
        
        Returns
        -------
        podpac.core.units.UnitsDataArray
            Returns UnitsDataArray with coordinates defined by _requested_source_coordinates
        
        Raises
        ------
        ValueError
            Raised if unknown data is passed by from self.get_data
        NotImplementedError
            Raised if get_data is not implemented by data source subclass

        """
        # get data from data source at requested source coordinates and requested source coordinates index
        data = self.get_data(self._requested_source_coordinates, self._requested_source_coordinates_index)

        # convert data into UnitsDataArray depending on format
        # TODO: what other processing needs to happen here? 
        if isinstance(data, UnitsDataArray):
            udata_array = data
        elif isinstance(data, xr.DataArray):
            # TODO: check order of coordinates here
            udata_array = self.create_output_array(coordinates, data=data.data)
        elif isinstance(data, np.ndarray):
            udata_array = self.create_output_array(coordinates, data=data)
        else:
            raise ValueError('Unknown data type passed back from {}.get_data(): {}. '.format(type(self).__name__, type(data)) +
                             'Must be one of numpy.ndarray, xarray.DataArray, or podpac.UnitsDataArray')

        # fill nan_vals in data array
        if self.nan_vals:
            for nan_val in self.nan_vals:
                udata_array.data[udata_array.data == nan_val] = np.nan

        return udata_array


    @common_doc(COMMON_DATA_DOC)
    def get_data(self, coordinates, coordinates_index):
        """{get_data}
        
        Raises
        ------
        NotImplementedError
            This needs to be implemented by derived classes
        """
        raise NotImplementedError
        
    @common_doc(COMMON_DATA_DOC)
    def get_native_coordinates(self):
        """{get_native_coordinates}
        
        Raises
        ------
        NotImplementedError
            This needs to be implemented by derived classes
        """
        
        if trait_is_defined(self, 'native_coordinates'):
            return self.native_coordinates
        else:
            raise NotImplementedError('{0}.native_coordinates is not defined and '  \
                                      '{0}.get_native_coordinates() is not implemented'.format(self.__class__.__name__))
    
    def _interpolate(self, coords_dst, data_dst):
        """Interpolates the source data to the destination using self.interpolation as the interpolation method.
        
        Returns
        -------
        UnitsDataArray
            Result of interpolating the source data to the destination coordinates
        """

<<<<<<< HEAD
        # initialize output if not already input
        if self.output is None:
            self.output = self.initialize_output_array()   # TODO: caution this uses low level node functions 
        else:
            # TODO: confirm that output is the right size ?
            pass

        return self._interpolation.interpolate(self.requested_source_coordinates,
                                               self.requested_source_data,
                                               self.requested_coordinates,
                                               self.output)
=======
        # return self._interpolation.interpolate(self._requested_source_coordinates,
        #                                       self._requested_source_data,
        #                                       coords_dst,
        #                                       data_dst)
>>>>>>> b77b6629


        #### MOVE THIS TO INTERPOLATER
        # assign shortnames
        data_src = self._requested_source_data
        coords_src = self._requested_source_coordinates
        
<<<<<<< HEAD
        # # This a big switch, funneling data to various interpolation routines
        # if data_src.size == 1 and np.prod(coords_dst.shape) == 1:
        #     data_dst[:] = data_src
        #     return data_dst
        
        # # Nearest preview of rasters
        # if self._interpolation.definition == 'nearest_preview':
        #     crds = OrderedDict()
        #     tol = np.inf
        #     for c in data_dst.coords.keys():
        #         crds[c] = data_dst.coords[c].data.copy()
        #         if c is not 'time' and coords_dst[c].size > 0:
        #             area_bounds = getattr(coords_dst[c], 'area_bounds', [-np.inf, np.inf])
        #             delta = np.abs(area_bounds[1] - area_bounds[0]) / coords_dst[c].size
        #             tol = min(tol, delta)
        #     crds_keys = list(crds.keys())
        #     if 'time' in crds:
        #         data_src = data_src.reindex(time=crds['time'], method=str('nearest'))
        #         del crds['time']
        #     data_dst.data = data_src.reindex(method=str('nearest'), tolerance=tol, **crds).transpose(*crds_keys)
        #     return data_dst

=======
        # This a big switch, funneling data to various interpolation routines
        if data_src.size == 1 and np.prod(coords_dst.shape) == 1:
            data_dst[:] = data_src
            return data_dst
        
        # Nearest preview of rasters
        if self._interpolation.definition == 'nearest_preview':
            crds = OrderedDict()
            tol = np.inf
            for c in data_dst.coords.keys():
                crds[c] = data_dst.coords[c].data.copy()
                if c != 'time' and coords_dst[c].size > 0:
                    area_bounds = getattr(coords_dst[c], 'area_bounds', [-np.inf, np.inf])
                    delta = np.abs(area_bounds[1] - area_bounds[0]) / coords_dst[c].size
                    tol = min(tol, delta)
            crds_keys = list(crds.keys())
            if 'time' in crds:
                data_src = data_src.reindex(time=crds['time'], method=str('nearest'))
                del crds['time']
            data_dst.data = data_src.reindex(method=str('nearest'), tolerance=tol, **crds).transpose(*crds_keys)
            return data_dst
>>>>>>> b77b6629
        
        # For now, we just do nearest-neighbor interpolation for time and alt
        # coordinates
        # if 'time' in coords_src.dims and 'time' in coords_dst.dims:
        #     data_src = data_src.reindex(
        #         time=coords_dst.coords['time'], method='nearest', tolerance=self.interpolation_tolerance)
        #     coords_src['time'] = ArrayCoordinates1d.from_xarray(data_src['time'])
        #     if len(coords_dst.dims) == 1:
        #         return data_src

        # if 'alt' in coords_src.dims and 'alt' in coords_dst.dims:
        #     data_src = data_src.reindex(alt=coords_dst.coords['alt'], method='nearest')
        #     coords_src['alt'] = ArrayCoordinates1d.from_xarray(data_src['alt'])
        #     if len(coords_dst.dims) == 1:
        #         return data_src

        # Raster to Raster interpolation from regular grids to regular grids
        
        if (rasterio is not None
                and self._interpolation.definition in INTERPOLATION_SHORTCUTS
                and 'lat' in coords_src.dims and 'lon' in coords_src.dims
                and 'lat' in coords_dst.dims and 'lon' in coords_dst.dims
                and coords_src['lat'].is_uniform and coords_src['lon'].is_uniform
                and coords_dst['lat'].is_uniform and coords_dst['lon'].is_uniform):
            return self.rasterio_interpolation(data_src, coords_src, data_dst, coords_dst)

        # Raster to Raster interpolation from irregular grids to arbitrary grids
        elif (('lat' in coords_src.dims and 'lon' in coords_src.dims)
                and ('lat' in coords_dst.dims and 'lon' in coords_dst.dims)):
            
            return self.interpolate_irregular_grid(data_src, coords_src, data_dst, coords_dst, grid=True)
        # Raster to lat_lon point interpolation
        elif (('lat' in coords_src.dims and 'lon' in coords_src.dims)
                and ('lat_lon' in coords_dst.dims or 'lon_lat' in coords_dst.dims)):
            coords_dst_us = coords_dst.unstack()
            return self.interpolate_irregular_grid(data_src, coords_src, data_dst, coords_dst_us, grid=False)

        elif 'lat_lon' in coords_src.dims or 'lon_lat' in coords_src.dims:
            return self.interpolate_point_data(data_src, coords_src, data_dst, coords_dst)
        
        raise NotImplementedError("The combination of source/destination coordinates has not been implemented.")
            
    def _loop_helper(self, func, keep_dims, data_src, coords_src, data_dst, coords_dst, **kwargs):
        """ Loop helper
        
        Parameters
        ----------
        func : TYPE
            Description
        keep_dims : TYPE
            Description
        data_src : TYPE
            Description
        coords_src : TYPE
            Description
        data_dst : TYPE
            Description
        coords_dst : TYPE
            Description
        **kwargs
            Description
        
        Returns
        -------
        TYPE
            Description
        """
        loop_dims = [d for d in data_src.dims if d not in keep_dims]
        if len(loop_dims) > 0:
            for i in data_src.coords[loop_dims[0]]:
                ind = {loop_dims[0]: i}
                data_dst.loc[ind] = \
                    self._loop_helper(func, keep_dims,
                                      data_src.loc[ind], coords_src,
                                      data_dst.loc[ind], coords_dst, **kwargs)
        else:
            return func(data_src, coords_src, data_dst, coords_dst, **kwargs)
        return data_dst
        
    
    def rasterio_interpolation(self, data_src, coords_src, data_dst, coords_dst):
        """Summary
        
        Parameters
        ----------
        data_src : TYPE
            Description
        coords_src : TYPE
            Description
        data_dst : TYPE
            Description
        coords_dst : TYPE
            Description
        
        Returns
        -------
        TYPE
            Description
        
        Raises
        ------
        ValueError
            Description
        """
        if len(data_src.dims) > 2:
            return self._loop_helper(self.rasterio_interpolation, ['lat', 'lon'],
                                     data_src, coords_src, data_dst, coords_dst)
        elif 'lat' not in data_src.dims or 'lon' not in data_src.dims:
            raise ValueError
        
        def get_rasterio_transform(c):
            """Summary
            
            Parameters
            ----------
            c : TYPE
                Description
            
            Returns
            -------
            TYPE
                Description
            """
            west, east = c['lon'].area_bounds
            south, north = c['lat'].area_bounds
            cols, rows = (c['lon'].size, c['lat'].size)
            #print (east, west, south, north)
            return transform.from_bounds(west, south, east, north, cols, rows)
        
        with rasterio.Env():
            src_transform = get_rasterio_transform(coords_src)
            src_crs = {'init': coords_src.gdal_crs}
            # Need to make sure array is c-contiguous
            if coords_src['lat'].is_descending:
                source = np.ascontiguousarray(data_src.data)
            else:
                source = np.ascontiguousarray(data_src.data[::-1, :])
        
            dst_transform = get_rasterio_transform(coords_dst)
            dst_crs = {'init': coords_dst.gdal_crs}
            # Need to make sure array is c-contiguous
            if not data_dst.data.flags['C_CONTIGUOUS']:
                destination = np.ascontiguousarray(data_dst.data) 
            else:
                destination = data_dst.data
        
            reproject(
                source,
                np.atleast_2d(destination.squeeze()),  # Needed for legacy compatibility
                src_transform=src_transform,
                src_crs=src_crs,
                src_nodata=np.nan,
                dst_transform=dst_transform,
                dst_crs=dst_crs,
                dst_nodata=np.nan,
                resampling=getattr(Resampling, self._interpolation.definition)
            )
            if coords_dst['lat'].is_descending:
                data_dst.data[:] = destination
            else:
                data_dst.data[:] = destination[::-1, :]
        return data_dst
            
    def interpolate_irregular_grid(self, data_src, coords_src,
                                   data_dst, coords_dst, grid=True):
        """Summary
        
        Parameters
        ----------
        data_src : TYPE
            Description
        coords_src : TYPE
            Description
        data_dst : TYPE
            Description
        coords_dst : TYPE
            Description
        grid : bool, optional
            Description
        
        Returns
        -------
        TYPE
            Description
        
        Raises
        ------
        ValueError
            Description
        """
        if len(data_src.dims) > 2:
            keep_dims = ['lat', 'lon']
            return self._loop_helper(self.interpolate_irregular_grid, keep_dims,
                                     data_src, coords_src, data_dst, coords_dst,
                                     grid=grid)
        elif 'lat' not in data_src.dims or 'lon' not in data_src.dims:
            raise ValueError
        
        interp = self._interpolation.definition
        s = []
        if coords_src['lat'].is_descending:
            lat = coords_src['lat'].coordinates[::-1]
            s.append(slice(None, None, -1))
        else:
            lat = coords_src['lat'].coordinates
            s.append(slice(None, None))
        if coords_src['lon'].is_descending:
            lon = coords_src['lon'].coordinates[::-1]
            s.append(slice(None, None, -1))
        else:
            lon = coords_src['lon'].coordinates
            s.append(slice(None, None))
            
        data = data_src.data[s]
        
        # remove nan's
        I, J = np.isfinite(lat), np.isfinite(lon)
        coords_i = lat[I], lon[J]
        coords_i_dst = [coords_dst['lon'].coordinates,
                        coords_dst['lat'].coordinates]
        # Swap order in case datasource uses lon,lat ordering instead of lat,lon
        if coords_src.dims.index('lat') > coords_src.dims.index('lon'):
            I, J = J, I
            coords_i = coords_i[::-1]
            coords_i_dst = coords_i_dst[::-1]
        data = data[I, :][:, J]
        
        if interp in ['bilinear', 'nearest']:
            f = RegularGridInterpolator(
                coords_i, data, method=interp.replace('bi', ''), bounds_error=False, fill_value=np.nan)
            if grid:
                x, y = np.meshgrid(*coords_i_dst)
            else:
                x, y = coords_i_dst
            data_dst.data[:] = f((y.ravel(), x.ravel())).reshape(data_dst.shape)
        elif 'spline' in interp:
            if interp == 'cubic_spline':
                order = 3
            else:
                order = int(interp.split('_')[-1])
            f = RectBivariateSpline(coords_i[0], coords_i[1], data, kx=max(1, order), ky=max(1, order))
            data_dst.data[:] = f(coords_i_dst[1], coords_i_dst[0], grid=grid).reshape(data_dst.shape)
        return data_dst

    def interpolate_point_data(self, data_src, coords_src, data_dst, coords_dst, grid=True):
        """Summary
        
        Parameters
        ----------
        data_src : TYPE
            Description
        coords_src : TYPE
            Description
        data_dst : TYPE
            Description
        coords_dst : TYPE
            Description
        grid : bool, optional
            Description
        
        Returns
        -------
        TYPE
            Description
        """

        order = 'lat_lon' if 'lat_lon' in coords_src.dims else 'lon_lat'
        
        # calculate tolerance
        if isinstance(coords_dst['lat'], UniformCoordinates1d):
            dlat = coords_dst['lat'].step
        else:
            dlat = (coords_dst['lat'].bounds[1] - coords_dst['lat'].bounds[0]) / (coords_dst['lat'].size-1)

        if isinstance(coords_dst['lon'], UniformCoordinates1d):
            dlon = coords_dst['lon'].step
        else:
            dlon = (coords_dst['lon'].bounds[1] - coords_dst['lon'].bounds[0]) / (coords_dst['lon'].size-1)
        
        tol = np.linalg.norm([dlat, dlon]) * 8

        if 'lat_lon' in coords_dst.dims or 'lon_lat' in coords_dst.dims:
            dst_order = 'lat_lon' if 'lat_lon' in coords_dst.dims else 'lon_lat'
            src_stacked = np.stack([coords_src[dim].coordinates for dim in coords_src[order].dims], axis=1)
            new_stacked = np.stack([coords_dst[dim].coordinates for dim in coords_src[order].dims], axis=1)
            pts = KDTree(src_stacked)
            dist, ind = pts.query(new_stacked, distance_upper_bound=tol)
            mask = ind == data_src[order].size
            ind[mask] = 0
            vals = data_src[{order: ind}]
            vals[{order: mask}] = np.nan
            dims = list(data_dst.dims)
            dims[dims.index(dst_order)] = order
            data_dst.data[:] = vals.transpose(*dims).data[:]
            return data_dst

        elif 'lat' in coords_dst.dims and 'lon' in coords_dst.dims:
            pts = np.stack([coords_src[dim].coordinates for dim in coords_src[order].dims], axis=1)
            if 'lat_lon' == order:
                pts = pts[:, ::-1]
            pts = KDTree(pts)
            lon, lat = np.meshgrid(coords_dst.coords['lon'], coords_dst.coords['lat'])
            dist, ind = pts.query(np.stack((lon.ravel(), lat.ravel()), axis=1), distance_upper_bound=tol)
            mask = ind == data_src[order].size
            ind[mask] = 0 # This is a hack to make the select on the next line work
                          # (the masked values are set to NaN on the following line)
            vals = data_src[{order: ind}]
            vals[mask] = np.nan
            # make sure 'lat_lon' or 'lon_lat' is the first dimension
            dims = [dim for dim in data_src.dims if dim != order]
            vals = vals.transpose(order, *dims).data
            shape = vals.shape
            coords = [coords_dst['lat'].coordinates, coords_dst['lon'].coordinates]
            coords += [coords_src[d].coordinates for d in dims]
            vals = vals.reshape(coords_dst['lat'].size, coords_dst['lon'].size, *shape[1:])
            vals = UnitsDataArray(vals, coords=coords, dims=['lat', 'lon'] + dims)
            # and transpose back to the destination order
            data_dst.data[:] = vals.transpose(*data_dst.dims).data[:]
            return data_dst

    @property
    @common_doc(COMMON_DATA_DOC)
    def base_definition(self):
        """Base node defintion for DataSource nodes. 
        
        Returns
        -------
        {definition_return}
        """
        d = super(DataSource, self).base_definition
        d['source'] = self.source

        # TODO: cast interpolation to string in way that can be recreated here
        # should this move to interpolation class? 
        # It causes issues when the _interpolation class has not been set up yet
        d['interpolation'] = self.interpolation
        return d<|MERGE_RESOLUTION|>--- conflicted
+++ resolved
@@ -414,24 +414,10 @@
             Result of interpolating the source data to the destination coordinates
         """
 
-<<<<<<< HEAD
-        # initialize output if not already input
-        if self.output is None:
-            self.output = self.initialize_output_array()   # TODO: caution this uses low level node functions 
-        else:
-            # TODO: confirm that output is the right size ?
-            pass
-
-        return self._interpolation.interpolate(self.requested_source_coordinates,
-                                               self.requested_source_data,
-                                               self.requested_coordinates,
-                                               self.output)
-=======
         # return self._interpolation.interpolate(self._requested_source_coordinates,
         #                                       self._requested_source_data,
         #                                       coords_dst,
         #                                       data_dst)
->>>>>>> b77b6629
 
 
         #### MOVE THIS TO INTERPOLATER
@@ -439,7 +425,6 @@
         data_src = self._requested_source_data
         coords_src = self._requested_source_coordinates
         
-<<<<<<< HEAD
         # # This a big switch, funneling data to various interpolation routines
         # if data_src.size == 1 and np.prod(coords_dst.shape) == 1:
         #     data_dst[:] = data_src
@@ -451,7 +436,7 @@
         #     tol = np.inf
         #     for c in data_dst.coords.keys():
         #         crds[c] = data_dst.coords[c].data.copy()
-        #         if c is not 'time' and coords_dst[c].size > 0:
+        #         if c != 'time' and coords_dst[c].size > 0:
         #             area_bounds = getattr(coords_dst[c], 'area_bounds', [-np.inf, np.inf])
         #             delta = np.abs(area_bounds[1] - area_bounds[0]) / coords_dst[c].size
         #             tol = min(tol, delta)
@@ -461,30 +446,6 @@
         #         del crds['time']
         #     data_dst.data = data_src.reindex(method=str('nearest'), tolerance=tol, **crds).transpose(*crds_keys)
         #     return data_dst
-
-=======
-        # This a big switch, funneling data to various interpolation routines
-        if data_src.size == 1 and np.prod(coords_dst.shape) == 1:
-            data_dst[:] = data_src
-            return data_dst
-        
-        # Nearest preview of rasters
-        if self._interpolation.definition == 'nearest_preview':
-            crds = OrderedDict()
-            tol = np.inf
-            for c in data_dst.coords.keys():
-                crds[c] = data_dst.coords[c].data.copy()
-                if c != 'time' and coords_dst[c].size > 0:
-                    area_bounds = getattr(coords_dst[c], 'area_bounds', [-np.inf, np.inf])
-                    delta = np.abs(area_bounds[1] - area_bounds[0]) / coords_dst[c].size
-                    tol = min(tol, delta)
-            crds_keys = list(crds.keys())
-            if 'time' in crds:
-                data_src = data_src.reindex(time=crds['time'], method=str('nearest'))
-                del crds['time']
-            data_dst.data = data_src.reindex(method=str('nearest'), tolerance=tol, **crds).transpose(*crds_keys)
-            return data_dst
->>>>>>> b77b6629
         
         # For now, we just do nearest-neighbor interpolation for time and alt
         # coordinates
