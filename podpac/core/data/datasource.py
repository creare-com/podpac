"""
Generic Data Source Class

DataSource is the root class for all other podpac defined data sources,
including user defined data sources.
"""

from __future__ import division, unicode_literals, print_function, absolute_import

import warnings

import numpy as np
import xarray as xr
import traitlets as tl

# Optional dependencies
try:
    import rasterio
    from rasterio import transform
    from rasterio.warp import reproject, Resampling
except:
    rasterio = None
try:
    import scipy
    from scipy.interpolate import (griddata, RectBivariateSpline,
                                   RegularGridInterpolator)
    from scipy.spatial import KDTree
except:
    scipy = None

# Internal imports
from podpac.core.units import UnitsDataArray
from podpac.core.coordinates import Coordinates
from podpac.core.coordinates import StackedCoordinates
from podpac.core.coordinates import Coordinates1d, UniformCoordinates1d, ArrayCoordinates1d
from podpac.core.node import Node
from podpac.core.utils import common_doc, trait_is_defined
from podpac.core.node import COMMON_NODE_DOC
from podpac.core.data.interpolate import (Interpolation, Interpolator, NearestNeighbor, INTERPOLATION_SHORTCUTS,
                                          INTERPOLATION_DEFAULT)

DATA_DOC = {
    'get_data':
        """
        This method must be defined by the data source implementing the DataSource class.
        When data source nodes are executing, this method is called with request coordinates and coordinate indexes.
        The implementing method can choose which input provides the most efficient method of getting data
        (i.e via coordinates or via the index of the coordinates).
        
        Coordinates and coordinate indexes may be strided or subsets of the
        source data, but all coordinates and coordinate indexes will match 1:1 with the subset data.

        This method may return a numpy array, an xarray DaraArray, or a podpac UnitsDataArray.
        If a numpy array or xarray DataArray is returned, :meth:podpac.core.data.datasource.DataSource.evaluate will
        cast the data into a `UnitsDataArray` using the requested source coordinates.
        If a podpac UnitsDataArray is passed back, the :meth:podpac.core.data.datasource.DataSource.evaluate
        method will not do any further processing.
        The inherited Node method `initialize_coord_array` can be used to generate the template UnitsDataArray
        in your DataSource.
        See :meth:podpac.core.node.Node.initialize_coord_array for more details.
        
        Parameters
        ----------
        coordinates : Coordinates
            The coordinates that need to be retrieved from the data source using the coordinate system of the data
            source
        coordinates_index : List
            A list of slices or a boolean array that give the indices of the data that needs to be retrieved from
            the data source. The values in the coordinate_index will vary depending on the `coordinate_index_type`
            defined for the data source.
            
        Returns
        --------
        np.ndarray, xr.DataArray, podpac.core.units.UnitsDataArray
            A subset of the returned data. If a numpy array or xarray DataArray is returned,
            the data will be cast into  UnitsDataArray using the returned data to fill values
            at the requested source coordinates.
        """,
    'ds_native_coordinates': 'The coordinates of the data source.',
    'get_native_coordinates':
        """
        Returns a Coordinates object that describes the native coordinates of the data source.

        In most cases, this method is defined by the data source implementing the DataSource class.
        If method is not implemented by the data source, it will try to return `self.native_coordinates` 
        if `self.native_coordinates` is not None.

        Otherwise, this method will raise a NotImplementedError.

        Returns
        --------
        Coordinates
           The coordinates describing the data source array.

        Raises
        --------
        NotImplementedError
            Raised if get_native_coordinates is not implemented by data source subclass.

        Notes
        ------
        Need to pay attention to:
        - the order of the dimensions
        - the stacking of the dimension
        - the type of coordinates

        Coordinates should be non-nan and non-repeating for best compatibility
        """
    }

COMMON_DATA_DOC = COMMON_NODE_DOC.copy()
COMMON_DATA_DOC.update(DATA_DOC)      # inherit and overwrite with DATA_DOC


class DataSource(Node):
    """Base node for any data obtained directly from a single source.
    
    Attributes
    ----------
    coordinate_index_type : str, optional
        Type of index to use for data source. Possible values are ['list','numpy','xarray','pandas']
        Default is 'numpy'
    interpolation : str,
                    dict
                    optional
            Definition of interpolation methods for each dimension of the native coordinates.
            
            If input is a string, it must match one of the interpolation shortcuts defined in
            :ref:podpac.core.data.interpolate.INTERPOLATION_SHORTCUTS. The interpolation method associated
            with this string will be applied to all dimensions at the same time.

            If input is a dict, the dict must contain ordered set of keys defining dimensions and values
            defining the interpolation method to use with the dimensions.
            The key must be a string or tuple of dimension names (i.e. `'time'` or `('lat', 'lon')` ).
            The value can either be a string matching one of the interpolation shortcuts defined in
            :ref:podpac.core.data.interpolate.INTERPOLATION_SHORTCUTS or a dictionary.
            If the value is a dictionary, the dictionary must contain a key `'method'`
            defining the interpolation method name.
            If the interpolation method is not one of :ref:podpac.core.data.interpolate.INTERPOLATION_SHORTCUTS, a
            second key `'interpolators'` must be defined with a list of
            :ref:podpac.core.data.interpolate.Interpolator classes to use in order of uages.
            The dictionary may contain an option `'params'` key which contains a dict of parameters to pass along to
            the :ref:podpac.core.data.interpolate.Interpolator classes associated with the interpolation method.
            
            If the dictionary does not contain a key for all unstacked dimensions of the source coordinates, the
            :ref:podpac.core.data.interpolate.INTERPOLATION_DEFAULT value will be used.
            All dimension keys must be unstacked even if the underlying coordinate dimensions are stacked.
            Any extra dimensions included but not found in the source coordinates will be ignored.

            If input is a podpac.core.data.interpolate.Interpolation, this interpolation
            class will be used without modication.
            
            By default, the interpolation method is set to `'nearest'` for all dimensions.
    nan_vals : List, optional
        List of values from source data that should be interpreted as 'no data' or 'nans'
    source : Any
        The location of the source. Depending on the child node this can be a filepath,
        numpy array, or dictionary as a few examples.


    Notes
    -----
    Developers of new DataSource nodes need to implement the `get_data` and `get_native_coordinates` methods.
    """
    
    source = tl.Any(help='Path to the raw data source')

    interpolation = tl.Union([
        tl.Dict(),
        tl.Enum(INTERPOLATION_SHORTCUTS)
    ], default_value=INTERPOLATION_DEFAULT)

    coordinate_index_type = tl.Enum(['list', 'numpy', 'xarray', 'pandas'], default_value='numpy')
    nan_vals = tl.List(allow_none=True)

    # TODO: include these attributes out here? How else do we document existence?
    # TODO: remove with node refactor?
    requested_coordinates = tl.Instance(Coordinates, allow_none=True)
    requested_source_coordinates = tl.Instance(Coordinates)
    requested_source_coordinates_index = tl.List()
    requested_source_data = tl.Instance(UnitsDataArray)

    # TODO: remove in the 2nd stage of interpolation refactor
    # self.source_coordinates['time'].delta / 2
    interpolation_tolerance = tl.Union([tl.Float(default_value=1), tl.Instance(np.timedelta64)])

    # privates
    _interpolation = tl.Instance(Interpolation)

    # when native_coordinates is not defined, default calls get_native_coordinates
    @tl.default('native_coordinates')
    def _default_native_coordinates(self):
        self.native_coordinates = self.get_native_coordinates()
        return self.native_coordinates

    # this adds a more helpful error message if user happens to try an inspect _interpolation before evaluate
    @tl.default('_interpolation')
    def _default_interpolation(self):
        self._set_interpolation()
        return self._interpolation


    @common_doc(COMMON_DATA_DOC)
    def execute(self, coordinates, output=None, method=None):
        """Evaluates this node using the supplied coordinates.

        The evaluation process start by setting `requested_coordinates` to the supplied input coordinates.
        The native coordinates are mapped to the requested coordinates, interpolated if necessary, and set
        to `requested_source_coordinates` with associated index `requested_source_coordinates_index`.
        The requested souce coordinates and index are passed to `get_data()` returning the source data at
        the native coordinatesset to `requested_source_data`.
        Finally `requested_source_data` is interpolated using the `interpolate` method and set to
        the `output` attribute of the node.


        Parameters
        ----------
        coordinates : Coordinates
            {requested_coordinates}
        output : podpac.core.units.UnitsDataArray, optional
            {execute_out}
        method : str, optional
            {execute_method}
        
        Returns
        -------
        {execute_return}
        """

        # initial checks
        if self.coordinate_index_type != 'numpy':
            warnings.warn('Coordinates index type {} is not yet supported.'.format(self.coordinate_index_type) +
                          '`coordinate_index_type` is set to `numpy`', UserWarning)
        
        # # JXM: pending the node refactor
        # # check for missing dimensions
        # for c in self.native_coordinates.values():
        #     if isinstance(c, Coordinates1d):
        #         if c.name not in coordinates.udims:
        #             raise Exception("missing dim '%s'" % c.name)
        #     elif isinstance(c, StackedCoordinates):
        #         stacked = [s for s in c if s.name not in coordinates.udims]
        #         if not stacked:
        #             raise Exception("missing all dims in '%s'" % c.name)
        #         if any(s for s in stacked if not s.is_monotonic):
        #             raise Exception("cannot unambiguously map '%s' to %s" % coordinates.udims)
        
        # remove extra dimensions
        extra = []
        for c in coordinates.values():
            if isinstance(c, Coordinates1d):
                if c.name not in self.native_coordinates.udims:
                    extra.append(c.name)
            elif isinstance(c, StackedCoordinates):
                if all(dim not in self.native_coordinates.udims for dim in c.dims):
                    extra.append(c.name)
        self.requested_coordinates = coordinates.drop(extra)

        # initiate/reset output
        self.output = output

        # intersect the native coordinates with requested coordinates
        # to get native coordinates within requested coordinates bounds
        # TODO: support coordinate_index_type parameter to define other index types
        self.requested_source_coordinates, self.requested_source_coordinates_index = \
            self.native_coordinates.intersect(self.requested_coordinates, outer=True, return_indices=True)

        # If requested coordinates and native coordinates do not intersect, shortcut with nan UnitsDataArary
        if np.prod(self.requested_source_coordinates.shape) == 0:
            udata_array = self.initialize_coord_array(self.requested_coordinates, init_type='nan')
            if self.output is None:
                self.output = udata_array
            else:
                self.output[:] = udata_array.transpose(*self.output.dims)

            return self.output
        
        # reset interpolation
        self._set_interpolation()

        # interpolate coordinates before getting data
        self.requested_source_coordinates, self.requested_source_coordinates_index = \
            self._interpolation.select_coordinates(self.requested_coordinates,
                                                   self.requested_source_coordinates,
                                                   self.requested_source_coordinates_index)

        # get data from data source
        self.requested_source_data = self._get_data()

        # interpolate data into self.output
        output = self._interpolate()
        if output is not None:
            self.output = output  # should already be self.output

        # set the order of dims to be the same as that of requested_coordinates
        # JXM: pending the node refactor
        nc = self.native_coordinates
        rc = self.requested_coordinates
        missing_dims = tuple(dim for dim, c in nc.items() if all(_dim not in rc.udims for _dim in c.dims))
        transpose_dims = self.requested_coordinates.dims + missing_dims
        self.output = self.output.transpose(*transpose_dims)
        # self.output = self.output.transpose(*self.requested_coordinates.dims)
        
        self.evaluated = True
        return self.output

    def get_interpolation_class(self):
        """Get the interpolation class currently set for this data source.
        
        The DataSource `interpolation` property is used to define the 
        :ref:podpac.core.data.interpolate.Interpolation class that will handle interpolation for requested coordinates.
        
        Returns
        -------
        podpac.core.data.interpolate.Interpolation
            Interpolation class defined by DataSource `interpolation` definition
        """

        return self._interpolation
        

    def _set_interpolation(self):
        """Update _interpolation property
        """

        # define interpolator with source coordinates dimensions
        if isinstance(self.interpolation, Interpolation):
            self._interpolation = self.interpolation
        else:
            self._interpolation = Interpolation(self.interpolation)



    def _get_data(self):
        """Wrapper for `self.get_data` with pre and post processing
        
        Returns
        -------
        podpac.core.units.UnitsDataArray
            Returns UnitsDataArray with coordinates defined by requested_source_coordinates
        
        Raises
        ------
        ValueError
            Raised if unknown data is passed by from self.get_data
        NotImplementedError
            Raised if get_data is not implemented by data source subclass

        """
        # get data from data source at requested source coordinates and requested source coordinates index
        data = self.get_data(self.requested_source_coordinates, self.requested_source_coordinates_index)

        # convert data into UnitsDataArray depending on format
        # TODO: what other processing needs to happen here? 
        if isinstance(data, UnitsDataArray):
            udata_array = data
        elif isinstance(data, xr.DataArray):
            # TODO: check order of coordinates here
            udata_array = self.initialize_coord_array(self.requested_coordinates, 'data', fillval=data)
        elif isinstance(data, np.ndarray):
            udata_array = self.initialize_coord_array(self.requested_coordinates, 'data', fillval=data)
        else:
            raise ValueError('Unknown data type passed back from {}.get_data(): {}. '.format(type(self).__name__, type(data)) +
                             'Must be one of numpy.ndarray, xarray.DataArray, or podpac.UnitsDataArray')

        # fill nan_vals in data array
        if self.nan_vals:
            for nan_val in self.nan_vals:
                udata_array.data[udata_array.data == nan_val] = np.nan

        return udata_array


    @common_doc(COMMON_DATA_DOC)
    def get_data(self, coordinates, coordinates_index):
        """{get_data}
        
        Raises
        ------
        NotImplementedError
            This needs to be implemented by derived classes
        """
        raise NotImplementedError
        
    @common_doc(COMMON_DATA_DOC)
    def get_native_coordinates(self):
        """{get_native_coordinates}
        
        Raises
        ------
        NotImplementedError
            This needs to be implemented by derived classes

        """
        
        if trait_is_defined(self, 'native_coordinates'):
            return self.native_coordinates
        else:
            raise NotImplementedError('{0}.native_coordinates is not defined and '  \
                                      '{0}.get_native_coordinates() is not implemented'.format(self.__class__.__name__))
    
    def _interpolate(self):
        """Interpolates the source data to the destination using self.interpolation as the interpolation method.
        
        Returns
        -------
        UnitsDataArray
            Result of interpolating the source data to the destination coordinates
        """

        # initialize output if not already input
        if self.output is None:
            self.output = self.initialize_output_array()   # TODO: caution this uses low level node functions 
        else:
            # TODO: confirm that output is the right size ?
            pass

        return self._interpolation.interpolate(self.requested_source_coordinates,
                                               self.requested_source_data,
                                               self.requested_coordinates,
                                               self.output)


        #### MOVE THIS TO INTERPOLATER
        # assign shortnames
        data_src = self.requested_source_data
        coords_src = self.requested_source_coordinates
        coords_dst = self.requested_coordinates
        data_dst = self.output
        
<<<<<<< HEAD
        # # This a big switch, funneling data to various interpolation routines
        # if data_src.size == 1 and np.prod(coords_dst.shape) == 1:
        #     data_dst[:] = data_src
        #     return data_dst
        
        # # Nearest preview of rasters
        # if self._interpolation.definition == 'nearest_preview':
        #     crds = OrderedDict()
        #     tol = np.inf
        #     for c in data_dst.coords.keys():
        #         crds[c] = data_dst.coords[c].data.copy()
        #         if c is not 'time':
        #             tol = min(tol, np.abs(getattr(coords_dst[c], 'delta', tol)))
        #     crds_keys = list(crds.keys())
        #     if 'time' in crds:
        #         data_src = data_src.reindex(time=crds['time'], method=str('nearest'))
        #         del crds['time']
        #     data_dst.data = data_src.reindex(method=str('nearest'), tolerance=tol, **crds).transpose(*crds_keys)
        #     return data_dst
=======
        # This a big switch, funneling data to various interpolation routines
        if data_src.size == 1 and np.prod(coords_dst.shape) == 1:
            data_dst[:] = data_src
            return data_dst
        
        # Nearest preview of rasters
        if self._interpolation.definition == 'nearest_preview':
            crds = OrderedDict()
            tol = np.inf
            for c in data_dst.coords.keys():
                crds[c] = data_dst.coords[c].data.copy()
                if c is not 'time' and coords_dst[c].size > 0:
                    area_bounds = getattr(coords_dst[c], 'area_bounds', [-np.inf, np.inf])
                    delta = np.abs(area_bounds[1] - area_bounds[0]) / coords_dst[c].size
                    tol = min(tol, delta)
            crds_keys = list(crds.keys())
            if 'time' in crds:
                data_src = data_src.reindex(time=crds['time'], method=str('nearest'))
                del crds['time']
            data_dst.data = data_src.reindex(method=str('nearest'), tolerance=tol, **crds).transpose(*crds_keys)
            return data_dst
>>>>>>> ec581eef
        
        # For now, we just do nearest-neighbor interpolation for time and alt
        # coordinates
        # if 'time' in coords_src.dims and 'time' in coords_dst.dims:
        #     data_src = data_src.reindex(
        #         time=coords_dst.coords['time'], method='nearest', tolerance=self.interpolation_tolerance)
        #     coords_src['time'] = ArrayCoordinates1d.from_xarray(data_src['time'])
        #     if len(coords_dst.dims) == 1:
        #         return data_src

        # if 'alt' in coords_src.dims and 'alt' in coords_dst.dims:
        #     data_src = data_src.reindex(alt=coords_dst.coords['alt'], method='nearest')
        #     coords_src['alt'] = ArrayCoordinates1d.from_xarray(data_src['alt'])
        #     if len(coords_dst.dims) == 1:
        #         return data_src

        # Raster to Raster interpolation from regular grids to regular grids
        
        if (rasterio is not None
                and self._interpolation.definition in INTERPOLATION_SHORTCUTS
                and 'lat' in coords_src.dims and 'lon' in coords_src.dims
                and 'lat' in coords_dst.dims and 'lon' in coords_dst.dims
                and coords_src['lat'].is_uniform and coords_src['lon'].is_uniform
                and coords_dst['lat'].is_uniform and coords_dst['lon'].is_uniform):
            return self.rasterio_interpolation(data_src, coords_src, data_dst, coords_dst)

        # Raster to Raster interpolation from irregular grids to arbitrary grids
        elif (('lat' in coords_src.dims and 'lon' in coords_src.dims)
                and ('lat' in coords_dst.dims and 'lon' in coords_dst.dims)):
            
            return self.interpolate_irregular_grid(data_src, coords_src, data_dst, coords_dst, grid=True)
        # Raster to lat_lon point interpolation
        elif (('lat' in coords_src.dims and 'lon' in coords_src.dims)
                and ('lat_lon' in coords_dst.dims or 'lon_lat' in coords_dst.dims)):
            coords_dst_us = coords_dst.unstack()
            return self.interpolate_irregular_grid(data_src, coords_src, data_dst, coords_dst_us, grid=False)

        elif 'lat_lon' in coords_src.dims or 'lon_lat' in coords_src.dims:
            return self.interpolate_point_data(data_src, coords_src, data_dst, coords_dst)
        
        raise NotImplementedError("The combination of source/destination coordinates has not been implemented.")
            
    def _loop_helper(self, func, keep_dims, data_src, coords_src, data_dst, coords_dst, **kwargs):
        """ Loop helper
        
        Parameters
        ----------
        func : TYPE
            Description
        keep_dims : TYPE
            Description
        data_src : TYPE
            Description
        coords_src : TYPE
            Description
        data_dst : TYPE
            Description
        coords_dst : TYPE
            Description
        **kwargs
            Description
        
        Returns
        -------
        TYPE
            Description
        """
        loop_dims = [d for d in data_src.dims if d not in keep_dims]
        if len(loop_dims) > 0:
            for i in data_src.coords[loop_dims[0]]:
                ind = {loop_dims[0]: i}
                data_dst.loc[ind] = \
                    self._loop_helper(func, keep_dims,
                                      data_src.loc[ind], coords_src,
                                      data_dst.loc[ind], coords_dst, **kwargs)
        else:
            return func(data_src, coords_src, data_dst, coords_dst, **kwargs)
        return data_dst
        
    
    def rasterio_interpolation(self, data_src, coords_src, data_dst, coords_dst):
        """Summary
        
        Parameters
        ----------
        data_src : TYPE
            Description
        coords_src : TYPE
            Description
        data_dst : TYPE
            Description
        coords_dst : TYPE
            Description
        
        Returns
        -------
        TYPE
            Description
        
        Raises
        ------
        ValueError
            Description
        """
        if len(data_src.dims) > 2:
            return self._loop_helper(self.rasterio_interpolation, ['lat', 'lon'],
                                     data_src, coords_src, data_dst, coords_dst)
        elif 'lat' not in data_src.dims or 'lon' not in data_src.dims:
            raise ValueError
        
        def get_rasterio_transform(c):
            """Summary
            
            Parameters
            ----------
            c : TYPE
                Description
            
            Returns
            -------
            TYPE
                Description
            """
            west, east = c['lon'].area_bounds
            south, north = c['lat'].area_bounds
            cols, rows = (c['lon'].size, c['lat'].size)
            #print (east, west, south, north)
            return transform.from_bounds(west, south, east, north, cols, rows)
        
        with rasterio.Env():
            src_transform = get_rasterio_transform(coords_src)
            src_crs = {'init': coords_src.gdal_crs}
            # Need to make sure array is c-contiguous
            if coords_src['lat'].is_descending:
                source = np.ascontiguousarray(data_src.data)
            else:
                source = np.ascontiguousarray(data_src.data[::-1, :])
        
            dst_transform = get_rasterio_transform(coords_dst)
            dst_crs = {'init': coords_dst.gdal_crs}
            # Need to make sure array is c-contiguous
            if not data_dst.data.flags['C_CONTIGUOUS']:
                destination = np.ascontiguousarray(data_dst.data) 
            else:
                destination = data_dst.data
        
            reproject(
                source,
                np.atleast_2d(destination.squeeze()),  # Needed for legacy compatibility
                src_transform=src_transform,
                src_crs=src_crs,
                src_nodata=np.nan,
                dst_transform=dst_transform,
                dst_crs=dst_crs,
                dst_nodata=np.nan,
                resampling=getattr(Resampling, self._interpolation.definition)
            )
            if coords_dst['lat'].is_descending:
                data_dst.data[:] = destination
            else:
                data_dst.data[:] = destination[::-1, :]
        return data_dst
            
    def interpolate_irregular_grid(self, data_src, coords_src,
                                   data_dst, coords_dst, grid=True):
        """Summary
        
        Parameters
        ----------
        data_src : TYPE
            Description
        coords_src : TYPE
            Description
        data_dst : TYPE
            Description
        coords_dst : TYPE
            Description
        grid : bool, optional
            Description
        
        Returns
        -------
        TYPE
            Description
        
        Raises
        ------
        ValueError
            Description
        """
        if len(data_src.dims) > 2:
            keep_dims = ['lat', 'lon']
            return self._loop_helper(self.interpolate_irregular_grid, keep_dims,
                                     data_src, coords_src, data_dst, coords_dst,
                                     grid=grid)
        elif 'lat' not in data_src.dims or 'lon' not in data_src.dims:
            raise ValueError
        
        interp = self._interpolation.definition
        s = []
        if coords_src['lat'].is_descending:
            lat = coords_src['lat'].coordinates[::-1]
            s.append(slice(None, None, -1))
        else:
            lat = coords_src['lat'].coordinates
            s.append(slice(None, None))
        if coords_src['lon'].is_descending:
            lon = coords_src['lon'].coordinates[::-1]
            s.append(slice(None, None, -1))
        else:
            lon = coords_src['lon'].coordinates
            s.append(slice(None, None))
            
        data = data_src.data[s]
        
        # remove nan's
        I, J = np.isfinite(lat), np.isfinite(lon)
        coords_i = lat[I], lon[J]
        coords_i_dst = [coords_dst['lon'].coordinates,
                        coords_dst['lat'].coordinates]
        # Swap order in case datasource uses lon,lat ordering instead of lat,lon
        if coords_src.dims.index('lat') > coords_src.dims.index('lon'):
            I, J = J, I
            coords_i = coords_i[::-1]
            coords_i_dst = coords_i_dst[::-1]
        data = data[I, :][:, J]
        
        if interp in ['bilinear', 'nearest']:
            f = RegularGridInterpolator(
                coords_i, data, method=interp.replace('bi', ''), bounds_error=False, fill_value=np.nan)
            if grid:
                x, y = np.meshgrid(*coords_i_dst)
            else:
                x, y = coords_i_dst
            data_dst.data[:] = f((y.ravel(), x.ravel())).reshape(data_dst.shape)
        elif 'spline' in interp:
            if interp == 'cubic_spline':
                order = 3
            else:
                order = int(interp.split('_')[-1])
            f = RectBivariateSpline(coords_i[0], coords_i[1], data, kx=max(1, order), ky=max(1, order))
            data_dst.data[:] = f(coords_i_dst[1], coords_i_dst[0], grid=grid).reshape(data_dst.shape)
        return data_dst

    def interpolate_point_data(self, data_src, coords_src, data_dst, coords_dst, grid=True):
        """Summary
        
        Parameters
        ----------
        data_src : TYPE
            Description
        coords_src : TYPE
            Description
        data_dst : TYPE
            Description
        coords_dst : TYPE
            Description
        grid : bool, optional
            Description
        
        Returns
        -------
        TYPE
            Description
        """

        order = 'lat_lon' if 'lat_lon' in coords_src.dims else 'lon_lat'
        
        # calculate tolerance
        if isinstance(coords_dst['lat'], UniformCoordinates1d):
            dlat = coords_dst['lat'].step
        else:
            dlat = (coords_dst['lat'].bounds[1] - coords_dst['lat'].bounds[0]) / (coords_dst['lat'].size-1)

        if isinstance(coords_dst['lon'], UniformCoordinates1d):
            dlon = coords_dst['lon'].step
        else:
            dlon = (coords_dst['lon'].bounds[1] - coords_dst['lon'].bounds[0]) / (coords_dst['lon'].size-1)
        
        tol = np.linalg.norm([dlat, dlon]) * 8

        if 'lat_lon' in coords_dst.dims or 'lon_lat' in coords_dst.dims:
            dst_order = 'lat_lon' if 'lat_lon' in coords_dst.dims else 'lon_lat'
            src_stacked = np.stack([coords_src[dim].coordinates for dim in coords_src[order].dims], axis=1)
            new_stacked = np.stack([coords_dst[dim].coordinates for dim in coords_src[order].dims], axis=1)
            pts = KDTree(src_stacked)
            dist, ind = pts.query(new_stacked, distance_upper_bound=tol)
            mask = ind == data_src[order].size
            ind[mask] = 0
            vals = data_src[{order: ind}]
            vals[{order: mask}] = np.nan
            dims = list(data_dst.dims)
            dims[dims.index(dst_order)] = order
            data_dst.data[:] = vals.transpose(*dims).data[:]
            return data_dst

        elif 'lat' in coords_dst.dims and 'lon' in coords_dst.dims:
            pts = np.stack([coords_src[dim].coordinates for dim in coords_src[order].dims], axis=1)
            if 'lat_lon' == order:
                pts = pts[:, ::-1]
            pts = KDTree(pts)
            lon, lat = np.meshgrid(coords_dst.coords['lon'], coords_dst.coords['lat'])
            dist, ind = pts.query(np.stack((lon.ravel(), lat.ravel()), axis=1), distance_upper_bound=tol)
            mask = ind == data_src[order].size
            ind[mask] = 0 # This is a hack to make the select on the next line work
                          # (the masked values are set to NaN on the following line)
            vals = data_src[{order: ind}]
            vals[mask] = np.nan
            # make sure 'lat_lon' or 'lon_lat' is the first dimension
            dims = [dim for dim in data_src.dims if dim != order]
            vals = vals.transpose(order, *dims).data
            shape = vals.shape
            coords = [coords_dst['lat'].coordinates, coords_dst['lon'].coordinates]
            coords += [coords_src[d].coordinates for d in dims]
            vals = vals.reshape(coords_dst['lat'].size, coords_dst['lon'].size, *shape[1:])
            vals = UnitsDataArray(vals, coords=coords, dims=['lat', 'lon'] + dims)
            # and transpose back to the destination order
            data_dst.data[:] = vals.transpose(*data_dst.dims).data[:]
            return data_dst

    @property
    @common_doc(COMMON_DATA_DOC)
    def definition(self):
        """Pipeline node defintion for DataSource nodes. 
        
        Returns
        -------
        {definition_return}
        """
        d = self.base_definition()
        d['source'] = self.source

        # TODO: cast interpolation to string in way that can be recreated here
        # should this move to interpolation class? 
        # It causes issues when the _interpolation class has not been set up yet
        d['interpolation'] = self.interpolation
        return d<|MERGE_RESOLUTION|>--- conflicted
+++ resolved
@@ -428,7 +428,6 @@
         coords_dst = self.requested_coordinates
         data_dst = self.output
         
-<<<<<<< HEAD
         # # This a big switch, funneling data to various interpolation routines
         # if data_src.size == 1 and np.prod(coords_dst.shape) == 1:
         #     data_dst[:] = data_src
@@ -440,37 +439,17 @@
         #     tol = np.inf
         #     for c in data_dst.coords.keys():
         #         crds[c] = data_dst.coords[c].data.copy()
-        #         if c is not 'time':
-        #             tol = min(tol, np.abs(getattr(coords_dst[c], 'delta', tol)))
+        #         if c is not 'time' and coords_dst[c].size > 0:
+        #             area_bounds = getattr(coords_dst[c], 'area_bounds', [-np.inf, np.inf])
+        #             delta = np.abs(area_bounds[1] - area_bounds[0]) / coords_dst[c].size
+        #             tol = min(tol, delta)
         #     crds_keys = list(crds.keys())
         #     if 'time' in crds:
         #         data_src = data_src.reindex(time=crds['time'], method=str('nearest'))
         #         del crds['time']
         #     data_dst.data = data_src.reindex(method=str('nearest'), tolerance=tol, **crds).transpose(*crds_keys)
         #     return data_dst
-=======
-        # This a big switch, funneling data to various interpolation routines
-        if data_src.size == 1 and np.prod(coords_dst.shape) == 1:
-            data_dst[:] = data_src
-            return data_dst
-        
-        # Nearest preview of rasters
-        if self._interpolation.definition == 'nearest_preview':
-            crds = OrderedDict()
-            tol = np.inf
-            for c in data_dst.coords.keys():
-                crds[c] = data_dst.coords[c].data.copy()
-                if c is not 'time' and coords_dst[c].size > 0:
-                    area_bounds = getattr(coords_dst[c], 'area_bounds', [-np.inf, np.inf])
-                    delta = np.abs(area_bounds[1] - area_bounds[0]) / coords_dst[c].size
-                    tol = min(tol, delta)
-            crds_keys = list(crds.keys())
-            if 'time' in crds:
-                data_src = data_src.reindex(time=crds['time'], method=str('nearest'))
-                del crds['time']
-            data_dst.data = data_src.reindex(method=str('nearest'), tolerance=tol, **crds).transpose(*crds_keys)
-            return data_dst
->>>>>>> ec581eef
+
         
         # For now, we just do nearest-neighbor interpolation for time and alt
         # coordinates
