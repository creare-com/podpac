--- conflicted
+++ resolved
@@ -163,21 +163,13 @@
     # privates
     _coordinates = tl.Instance(Coordinates, allow_none=True, default_value=None, read_only=True)
 
-<<<<<<< HEAD
-    _requested_coordinates = tl.Instance(Coordinates, allow_none=True)
-    _requested_source_coordinates = tl.Instance(Coordinates)
-    _requested_source_coordinates_index = tl.Tuple()
-    _requested_source_data = tl.Instance(UnitsDataArray)
-    _evaluated_coordinates = tl.Instance(Coordinates)
-=======
     if settings["DEBUG"]:
-        _original_requested_coordinates = tl.Instance(Coordinates, allow_none=True)
+        _requested_coordinates = tl.Instance(Coordinates, allow_none=True)
         _requested_source_coordinates = tl.Instance(Coordinates)
         _requested_source_coordinates_index = tl.Tuple()
         _requested_source_boundary = tl.Dict()
         _requested_source_data = tl.Instance(UnitsDataArray)
         _evaluated_coordinates = tl.Instance(Coordinates)
->>>>>>> 13dedabf
 
     @tl.validate("boundary")
     def _validate_boundary(self, d):
@@ -380,8 +372,6 @@
         # Use the selector
         if _selector is not None:
             (rsc, rsci) = _selector(rsc, rsci, coordinates)
-            self._requested_source_coordinates = rsc
-            self._requested_source_coordinates_index = rsci
 
         # Check the coordinate_index_type
         if self.coordinate_index_type == "slice":  # Most restrictive
@@ -407,17 +397,11 @@
         # get data from data source
         rsd = self._get_data(rsc, rsci)
 
-        data = self._requested_source_data.part_transpose(self._evaluated_coordinates.dims)
+        data = rsd.part_transpose(self._evaluated_coordinates.dims)
         if output is None:
-<<<<<<< HEAD
             output = data
         else:
             output.data[:] = data.data
-=======
-            output = rsd.part_transpose(requested_dims_order)
-        else:
-            output.data[:] = rsd.part_transpose(requested_dims_order).data
->>>>>>> 13dedabf
 
         # get indexed boundary
         rsb = self._get_boundary(rsci)
