--- conflicted
+++ resolved
@@ -179,7 +179,6 @@
         self._set_interpolation()
         return self._interpolation
 
-<<<<<<< HEAD
     @tl.validate("boundary")
     def _validate_boundary(self, d):
         val = d["value"]
@@ -207,11 +206,10 @@
                 raise NotImplementedError("Non-uniform boundary not yet supported for dimension '%s'" % dim)
 
         return val
-=======
+
     @tl.default("cache_output")
     def _cache_output_default(self):
         return settings["CACHE_DATASOURCE_OUTPUT_DEFAULT"]
->>>>>>> 0fcf40fc
 
     # ------------------------------------------------------------------------------------------------------------------
     # Properties
