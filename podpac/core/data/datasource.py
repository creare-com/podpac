"""
Generic Data Source Class

DataSource is the root class for all other podpac defined data sources,
including user defined data sources.
"""

from __future__ import division, unicode_literals, print_function, absolute_import
from collections import OrderedDict
import warnings

import numpy as np
import xarray as xr
import traitlets as tl

# Internal imports
from podpac.core.units import UnitsDataArray
from podpac.core.coordinates import Coordinates, Coordinates1d, StackedCoordinates
from podpac.core.node import Node, NodeException
from podpac.core.utils import common_doc, trait_is_defined
from podpac.core.node import COMMON_NODE_DOC
<<<<<<< HEAD
from podpac.core.node import node_eval
from podpac.core.data.interpolate import (Interpolation, Interpolator, NearestNeighbor, INTERPOLATION_SHORTCUTS,
                                          INTERPOLATION_DEFAULT)
=======
from podpac.core.data.interpolate import Interpolation, interpolation_trait
>>>>>>> 77c7aef2

DATA_DOC = {
    'native_coordinates': 'The coordinates of the data source.',
    'get_data':
        """
        This method must be defined by the data source implementing the DataSource class.
        When data source nodes are evaluated, this method is called with request coordinates and coordinate indexes.
        The implementing method can choose which input provides the most efficient method of getting data
        (i.e via coordinates or via the index of the coordinates).
        
        Coordinates and coordinate indexes may be strided or subsets of the
        source data, but all coordinates and coordinate indexes will match 1:1 with the subset data.

        This method may return a numpy array, an xarray DaraArray, or a podpac UnitsDataArray.
        If a numpy array or xarray DataArray is returned, :meth:`podpac.data.DataSource.evaluate` will
        cast the data into a `UnitsDataArray` using the requested source coordinates.
        If a podpac UnitsDataArray is passed back, the :meth:`podpac.data.DataSource.evaluate`
        method will not do any further processing.
        The inherited Node method `create_output_array` can be used to generate the template UnitsDataArray
        in your DataSource.
        See :meth:`podpac.Node.create_output_array` for more details.
        
        Parameters
        ----------
        coordinates : :class:`podpac.Coordinates`
            The coordinates that need to be retrieved from the data source using the coordinate system of the data
            source
        coordinates_index : List
            A list of slices or a boolean array that give the indices of the data that needs to be retrieved from
            the data source. The values in the coordinate_index will vary depending on the `coordinate_index_type`
            defined for the data source.
            
        Returns
        --------
        np.ndarray, xr.DataArray, :class:`podpac.UnitsDataArray`
            A subset of the returned data. If a numpy array or xarray DataArray is returned,
            the data will be cast into  UnitsDataArray using the returned data to fill values
            at the requested source coordinates.
        """,
    'get_native_coordinates':
        """
        Returns a Coordinates object that describes the native coordinates of the data source.

        In most cases, this method is defined by the data source implementing the DataSource class.
        If method is not implemented by the data source, it will try to return ``self.native_coordinates``
        if ``self.native_coordinates`` is not None.

        Otherwise, this method will raise a NotImplementedError.

        Returns
        --------
        :class:`podpac.Coordinates`
           The coordinates describing the data source array.

        Notes
        ------
        Need to pay attention to:
        - the order of the dimensions
        - the stacking of the dimension
        - the type of coordinates

        Coordinates should be non-nan and non-repeating for best compatibility
        """,
    'interpolation':
        """
        Interpolation definition for the data source.
        By default, the interpolation method is set to ``'nearest'`` for all dimensions.
        """,
    'interpolation_long':
        """
        {interpolation}

        If input is a string, it must match one of the interpolation shortcuts defined in
        :attr:`podpac.data.INTERPOLATION_SHORTCUTS`. The interpolation method associated
        with this string will be applied to all dimensions at the same time.

        If input is a dict, the dict must contain one of two definitions:

        1. A dictionary which contains the key ``'method'`` defining the interpolation method name.
           If the interpolation method is not one of :attr:`podpac.data.INTERPOLATION_SHORTCUTS`, a
           second key ``'interpolators'`` must be defined with a list of
           :class:`podpac.interpolators.Interpolator` classes to use in order of uages.
           The dictionary may contain an option ``'params'`` key which contains a dict of parameters to pass along to
           the :class:`podpac.interpolators.Interpolator` classes associated with the interpolation method.
           This interpolation definition will be applied to all dimensions.
        2. A dictionary containing an ordered set of keys defining dimensions and values
           defining the interpolation method to use with the dimensions.
           The key must be a string or tuple of dimension names (i.e. ``'time'`` or ``('lat', 'lon')`` ).
           The value can either be a string matching one of the interpolation shortcuts defined in
           :attr:`podpac.data.INTERPOLATION_SHORTCUTS` or a dictionary meeting the previous requirements
           (1). If the dictionary does not contain a key for all unstacked dimensions of the source coordinates, the
           :attr:`podpac.data.INTERPOLATION_DEFAULT` value will be used.
           All dimension keys must be unstacked even if the underlying coordinate dimensions are stacked.
           Any extra dimensions included but not found in the source coordinates will be ignored.

        If input is a :class:`podpac.data.Interpolation` class, this interpolation
        class will be used without modication.
        """
    }

COMMON_DATA_DOC = COMMON_NODE_DOC.copy()
COMMON_DATA_DOC.update(DATA_DOC)      # inherit and overwrite with DATA_DOC

@common_doc(COMMON_DATA_DOC)
class DataSource(Node):
    """Base node for any data obtained directly from a single source.
    
    Parameters
    ----------
    source : Any
        The location of the source. Depending on the child node this can be a filepath,
        numpy array, or dictionary as a few examples.
    native_coordinates : :class:`podpac.Coordinates`
        {native_coordinates}
    interpolation : str, dict, optional
        {interpolation}
    nan_vals : List, optional
        List of values from source data that should be interpreted as 'no data' or 'nans'
    coordinate_index_type : str, optional
        Type of index to use for data source. Possible values are ``['list', 'numpy', 'xarray', 'pandas']``
        Default is 'numpy'

    
    Notes
    -----
    Custom DataSource Nodes must implement the :meth:`get_data` and :meth:`get_native_coordinates` methods.
    """
    
    #: any : location of the source
    source = tl.Any(help='Path to the raw data source')

    #: :class:`podpac.Coordinates` : {native_coordinates}
    native_coordinates = tl.Instance(Coordinates)

    #: str, dict : interpolation definition for the data source
    interpolation = interpolation_trait()

    #: str : type of index to use for the data source
    coordinate_index_type = tl.Enum(['list', 'numpy', 'xarray', 'pandas'], default_value='numpy')

    #: list : list of values from source data that should be interpreted as 'no data'
    nan_vals = tl.List(allow_none=True)

    # privates
    _interpolation = tl.Instance(Interpolation)
    
    _original_requested_coordinates = tl.Instance(Coordinates, allow_none=True)
    _requested_source_coordinates = tl.Instance(Coordinates)
    _requested_source_coordinates_index = tl.List()
    _requested_source_data = tl.Instance(UnitsDataArray)

    # when native_coordinates is not defined, default calls get_native_coordinates
    @tl.default('native_coordinates')
    def _default_native_coordinates(self):
        self.native_coordinates = self.get_native_coordinates()
        return self.native_coordinates

    # this adds a more helpful error message if user happens to try an inspect _interpolation before evaluate
    @tl.default('_interpolation')
    def _default_interpolation(self):
        self._set_interpolation()
        return self._interpolation

    @property
    def interpolation_class(self):
        """Get the interpolation class currently set for this data source.
        
        The DataSource ``interpolation`` property is used to define the
        :class:`podpac.data.Interpolation` class that will handle interpolation for requested coordinates.
        
        Returns
        -------
        :class:`podpac.data.Interpolation`
            Interpolation class defined by DataSource `interpolation` definition
        """

        return self._interpolation

    @property
    def interpolators(self):
        """Return the interpolators selected for the previous node evaluation interpolation.
        If the node has not been evaluated, or if interpolation was not necessary, this will return
        an empty OrderedDict
        
        Returns
        -------
        OrderedDict
            Key are tuple of unstacked dimensions, the value is the interpolator used to interpolate these dimensions
        """

        if self._interpolation._last_interpolator_queue is not None:
            return self._interpolation._last_interpolator_queue
        else:
            return OrderedDict()


    def __repr__(self):
        source_name = str(self.__class__.__name__)

        rep = '{}'.format(source_name)
        if source_name != 'DataSource':
            rep += ' DataSource'

        rep += '\n\tsource: {}'.format(self.source)
        if trait_is_defined(self, 'native_coordinates'):
            rep += '\n\tnative_coordinates: '
            for c in self.native_coordinates.values():
                if isinstance(c, Coordinates1d):
                    rep += '\n\t\t%s: %s' % (c.name, c)
                elif isinstance(c, StackedCoordinates):
                    for _c in c:
                        rep += '\n\t\t%s[%s]: %s' % (c.name, _c.name, _c)

                # rep += '{}: {}'.format(c.name, c)
        rep += '\n\tinterpolation: {}'.format(self.interpolation)

        return rep

    @common_doc(COMMON_DATA_DOC)
    def eval(self, coordinates, output=None):
        """Evaluates this node using the supplied coordinates.

        The native coordinates are mapped to the requested coordinates, interpolated if necessary, and set to
        `_requested_source_coordinates` with associated index `_requested_source_coordinates_index`. The requested
        source coordinates and index are passed to `get_data()` returning the source data at the
        native coordinatesset to `_requested_source_data`. Finally `_requested_source_data` is interpolated
        using the `interpolate` method and set to the `output` attribute of the node.


        Parameters
        ----------
        coordinates : :class:`podpac.Coordinates`
            {requested_coordinates}
            
            An exception is raised if the requested coordinates are missing dimensions in the DataSource.
            Extra dimensions in the requested coordinates are dropped.
        output : :class:`podpac.UnitsDataArray`, optional
            {eval_output}
        
        Returns
        -------
        {eval_return}

        Raises
        ------
        ValueError
            Cannot evaluate these coordinates
        """

        if self.coordinate_index_type != 'numpy':
            warnings.warn('Coordinates index type {} is not yet supported.'.format(self.coordinate_index_type) +
                          '`coordinate_index_type` is set to `numpy`', UserWarning)
<<<<<<< HEAD

        # store requested coordinates for debugging
        self._original_requested_coordinates = coordinates
=======
>>>>>>> 77c7aef2
        
        # check for missing dimensions
        for c in self.native_coordinates.values():
            if isinstance(c, Coordinates1d):
                if c.name not in coordinates.udims:
                    raise ValueError("Cannot evaluate these coordinates, missing dim '%s'" % c.name)
            elif isinstance(c, StackedCoordinates):
                if any(s.name not in coordinates.udims for s in c):
                    raise ValueError("Cannot evaluate these coordinates, missing at least one dim in '%s'" % c.name)
        
        # remove extra dimensions
        extra = []
        for c in coordinates.values():
            if isinstance(c, Coordinates1d):
                if c.name not in self.native_coordinates.udims:
                    extra.append(c.name)
            elif isinstance(c, StackedCoordinates):
                if all(dim not in self.native_coordinates.udims for dim in c.dims):
                    extra.append(c.name)
        coordinates = coordinates.drop(extra)

<<<<<<< HEAD
        return self._eval(coordinates, output=output, method=None)
=======
        # set input coordinates to evaluated coordinates
        # TODO move this if WCS can be updated to support
        self._evaluated_coordinates = coordinates
>>>>>>> 77c7aef2

    @node_eval
    def _eval(self, coordinates, output=None, method=None):
        # intersect the native coordinates with requested coordinates
        # to get native coordinates within requested coordinates bounds
        # TODO: support coordinate_index_type parameter to define other index types
        self._requested_source_coordinates, self._requested_source_coordinates_index = \
            self.native_coordinates.intersect(coordinates, outer=True, return_indices=True)

        # If requested coordinates and native coordinates do not intersect, shortcut with nan UnitsDataArary
        if np.prod(self._requested_source_coordinates.shape) == 0:
            if output is None:
                output = self.create_output_array(coordinates)
            else:
                output[:] = np.nan
            return output
        
        # reset interpolation
        self._set_interpolation()

        # interpolate requested coordinates before getting data
        self._requested_source_coordinates, self._requested_source_coordinates_index = \
            self._interpolation.select_coordinates(self._requested_source_coordinates,
                                                   self._requested_source_coordinates_index,
                                                   coordinates)

        # get data from data source
        self._requested_source_data = self._get_data(coordinates)

        # if output is not input to evaluate, create it using the evaluated coordinates
        if output is None:
            output = self.create_output_array(coordinates)
<<<<<<< HEAD
        output = self._interpolate(coordinates, output)
        
=======

        # set the order of dims to be the same as that of evaluated coordinates
        # this is required in case the user supplied an output object with a different dims order
        output = output.transpose(*coordinates.dims)

        # interpolate data into output
        output = self._interpolation.interpolate(self._requested_source_coordinates,
                                                 self._requested_source_data,
                                                 coordinates,
                                                 output)

        
        # save output to private for debugging
        self._output = output

>>>>>>> 77c7aef2
        return output


    def _set_interpolation(self):
        """Update _interpolation property
        """

        # define interpolator with source coordinates dimensions
        if isinstance(self.interpolation, Interpolation):
            self._interpolation = self.interpolation
        else:
            self._interpolation = Interpolation(self.interpolation)



    def _get_data(self, coordinates):
        """Wrapper for `self.get_data` with pre and post processing
        
        Returns
        -------
        podpac.core.units.UnitsDataArray
            Returns UnitsDataArray with coordinates defined by _requested_source_coordinates
        
        Raises
        ------
        ValueError
            Raised if unknown data is passed by from self.get_data
        NotImplementedError
            Raised if get_data is not implemented by data source subclass

        """
        # get data from data source at requested source coordinates and requested source coordinates index
        data = self.get_data(self._requested_source_coordinates, self._requested_source_coordinates_index)

        # convert data into UnitsDataArray depending on format
        # TODO: what other processing needs to happen here?
        if isinstance(data, UnitsDataArray):
            udata_array = data
        elif isinstance(data, xr.DataArray):
            # TODO: check order of coordinates here
            udata_array = self.create_output_array(coordinates, data=data.data)
        elif isinstance(data, np.ndarray):
            udata_array = self.create_output_array(coordinates, data=data)
        else:
            raise ValueError('Unknown data type passed back from ' +
                             '{}.get_data(): {}. '.format(type(self).__name__, type(data)) +
                             'Must be one of numpy.ndarray, xarray.DataArray, or podpac.UnitsDataArray')

        # fill nan_vals in data array
        if self.nan_vals:
            for nan_val in self.nan_vals:
                udata_array.data[udata_array.data == nan_val] = np.nan

        return udata_array


    ########
    # Public DataSource Methods
    ########
    
    def find_coordinates(self):
        """
        Get the available native coordinates for the Node. For a DataSource, this is just the native_coordinates.

        Returns
        -------
        coords_list : list
            singleton list containing the native_coordinates (Coordinates object)
        """

        return [self.native_coordinates]

    @common_doc(COMMON_DATA_DOC)
    def get_data(self, coordinates, coordinates_index):
        """{get_data}

        Raises
        ------
        NotImplementedError
            This needs to be implemented by derived classes
        """
        raise NotImplementedError
        
    @common_doc(COMMON_DATA_DOC)
    def get_native_coordinates(self):
        """{get_native_coordinates}

        Raises
        --------
        NotImplementedError
            Raised if get_native_coordinates is not implemented by data source subclass.
        """
        
        if trait_is_defined(self, 'native_coordinates'):
            return self.native_coordinates
        else:
            raise NotImplementedError('{0}.native_coordinates is not defined and '  \
                                      '{0}.get_native_coordinates() is not implemented'.format(self.__class__.__name__))

    @property
    @common_doc(COMMON_DATA_DOC)
    def base_definition(self):
        """Base node defintion for DataSource nodes. 
        
        Returns
        -------
        {definition_return}
        """

        d = super(DataSource, self).base_definition

        if 'attrs' in d:
            if 'source' in d['attrs']:
                raise NodeException("The 'source' property cannot be tagged as an 'attr'")

            if 'interpolation' in d['attrs']:
                raise NodeException("The 'interpolation' property cannot be tagged as an 'attr'")

        d['source'] = self.source

        # TODO: cast interpolation to string in way that can be recreated here
        # should this move to interpolation class? 
        # It causes issues when the _interpolation class has not been set up yet
        d['interpolation'] = self.interpolation
        return d<|MERGE_RESOLUTION|>--- conflicted
+++ resolved
@@ -19,13 +19,8 @@
 from podpac.core.node import Node, NodeException
 from podpac.core.utils import common_doc, trait_is_defined
 from podpac.core.node import COMMON_NODE_DOC
-<<<<<<< HEAD
 from podpac.core.node import node_eval
-from podpac.core.data.interpolate import (Interpolation, Interpolator, NearestNeighbor, INTERPOLATION_SHORTCUTS,
-                                          INTERPOLATION_DEFAULT)
-=======
 from podpac.core.data.interpolate import Interpolation, interpolation_trait
->>>>>>> 77c7aef2
 
 DATA_DOC = {
     'native_coordinates': 'The coordinates of the data source.',
@@ -278,12 +273,10 @@
         if self.coordinate_index_type != 'numpy':
             warnings.warn('Coordinates index type {} is not yet supported.'.format(self.coordinate_index_type) +
                           '`coordinate_index_type` is set to `numpy`', UserWarning)
-<<<<<<< HEAD
 
         # store requested coordinates for debugging
-        self._original_requested_coordinates = coordinates
-=======
->>>>>>> 77c7aef2
+        if self.debug:
+            self._original_requested_coordinates = coordinates
         
         # check for missing dimensions
         for c in self.native_coordinates.values():
@@ -305,16 +298,13 @@
                     extra.append(c.name)
         coordinates = coordinates.drop(extra)
 
-<<<<<<< HEAD
-        return self._eval(coordinates, output=output, method=None)
-=======
         # set input coordinates to evaluated coordinates
         # TODO move this if WCS can be updated to support
         self._evaluated_coordinates = coordinates
->>>>>>> 77c7aef2
+        return self._eval(coordinates, output=output, method=None)
 
     @node_eval
-    def _eval(self, coordinates, output=None, method=None):
+    def _eval(self, coordinates, output=None):
         # intersect the native coordinates with requested coordinates
         # to get native coordinates within requested coordinates bounds
         # TODO: support coordinate_index_type parameter to define other index types
@@ -344,10 +334,6 @@
         # if output is not input to evaluate, create it using the evaluated coordinates
         if output is None:
             output = self.create_output_array(coordinates)
-<<<<<<< HEAD
-        output = self._interpolate(coordinates, output)
-        
-=======
 
         # set the order of dims to be the same as that of evaluated coordinates
         # this is required in case the user supplied an output object with a different dims order
@@ -363,7 +349,6 @@
         # save output to private for debugging
         self._output = output
 
->>>>>>> 77c7aef2
         return output
 
 
