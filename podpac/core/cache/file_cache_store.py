--- conflicted
+++ resolved
@@ -152,16 +152,6 @@
         elif path.endswith(".npy"):
             with io.BytesIO(s) as b:
                 data = np.load(b)
-<<<<<<< HEAD
-        elif path.endswith('.coords.json'):
-            data = podpac.Coordinates.from_json(s.decode())
-        elif path.endswith('.node.json'):
-            pipeline = podpac.pipeline.Pipeline(json=s.decode())
-            data = pipeline.node
-        elif path.endswith('.json'):
-            data = json.loads(s.decode())
-        elif path.endswith('.pkl'):
-=======
         elif path.endswith(".coords.json"):
             data = podpac.Coordinates.from_json(s.decode())
         elif path.endswith(".node.json"):
@@ -170,7 +160,6 @@
         elif path.endswith(".json"):
             data = json.loads(s.decode())
         elif path.endswith(".pkl"):
->>>>>>> 13cd5351
             data = pickle.loads(s)
         else:
             raise RuntimeError("Unexpected cached file type '%s'" % self._basename(path))
