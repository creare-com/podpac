--- conflicted
+++ resolved
@@ -153,21 +153,12 @@
             with io.BytesIO(s) as b:
                 data = np.load(b)
         elif path.endswith(".coords.json"):
-<<<<<<< HEAD
-            data = podpac.Coordinates.from_json(s)
-        elif path.endswith(".node.json"):
-            pipeline = podpac.pipeline.Pipeline(json=s)
-            data = pipeline.node
-        elif path.endswith(".json"):
-            data = json.loads(s)
-=======
             data = podpac.Coordinates.from_json(s.decode())
         elif path.endswith(".node.json"):
             pipeline = podpac.pipeline.Pipeline(json=s.decode())
             data = pipeline.node
         elif path.endswith(".json"):
             data = json.loads(s.decode())
->>>>>>> 296f69df
         elif path.endswith(".pkl"):
             data = pickle.loads(s)
         else:
