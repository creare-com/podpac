--- conflicted
+++ resolved
@@ -357,11 +357,7 @@
         assert store.size == expected_size
 
 
-<<<<<<< HEAD
-@pytest.mark.skipif(pytest.config.getoption("--ci"), reason="skip AWS tests during CI")
-=======
 @pytest.mark.aws
->>>>>>> 296f69df
 class TestS3CacheStore(FileCacheStoreTests):
     Store = S3CacheStore
     enabled_setting = "S3_CACHE_ENABLED"
