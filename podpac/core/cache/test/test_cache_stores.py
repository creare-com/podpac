--- conflicted
+++ resolved
@@ -290,8 +290,7 @@
 
         from podpac.core.cache.ram_cache_store import _thread_local
 
-        if hasattr(_thread_local, "cache"):
-            delattr(_thread_local, "cache")
+        assert not hasattr(_thread_local, "cache")
 
     def teardown_method(self):
         super(TestRamCacheStore, self).teardown_method()
@@ -337,13 +336,8 @@
         store.clear()
 
         # relative path
-<<<<<<< HEAD
-        podpac.settings['DISK_CACHE_DIR'] = '_testcache_'
-        expected = os.path.join(podpac.settings['ROOT_PATH'], '_testcache_')
-=======
         podpac.settings["DISK_CACHE_DIR"] = "_testcache_"
-        expected = os.path.join(podpac.core.settings.DEFAULT_SETTINGS["ROOT_PATH"], "_testcache_")
->>>>>>> 13cd5351
+        expected = os.path.join(podpac.settings["ROOT_PATH"], "_testcache_")
         store = DiskCacheStore()
         store.clear()
         store.put(NODE1, 10, "mykey1")
@@ -363,7 +357,7 @@
         assert store.size == expected_size
 
 
-@pytest.mark.aws
+@pytest.mark.skipif(pytest.config.getoption("--ci"), reason="skip AWS tests during CI")
 class TestS3CacheStore(FileCacheStoreTests):
     Store = S3CacheStore
     enabled_setting = "S3_CACHE_ENABLED"
@@ -388,12 +382,6 @@
         store = self.Store()
         assert store.size == 0
 
-<<<<<<< HEAD
-        store.put(NODE1, 10, 'mykey1')
-        store.put(NODE1, np.array([0, 1, 2]), 'mykey2')
-        assert store.size == 142
-=======
         store.put(NODE1, 10, "mykey1")
         store.put(NODE1, np.array([0, 1, 2]), "mykey2")
-        assert store.size == 154
->>>>>>> 13cd5351
+        assert store.size == 142