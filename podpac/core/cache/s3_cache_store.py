--- conflicted
+++ resolved
@@ -43,17 +43,10 @@
         self._root_dir_path = settings["S3_CACHE_DIR"]
 
         if s3_bucket is None:
-<<<<<<< HEAD
-            s3_bucket = settings['S3_BUCKET_NAME']
-        if aws_access_key_id is None or aws_secret_access_key is None: 
-            aws_access_key_id = settings['AWS_ACCESS_KEY_ID']
-            aws_secret_access_key = settings['AWS_SECRET_ACCESS_KEY']
-=======
             s3_bucket = settings["S3_BUCKET_NAME"]
         if aws_access_key_id is None or aws_secret_access_key is None:
             aws_access_key_id = settings["AWS_ACCESS_KEY_ID"]
             aws_secret_access_key = settings["AWS_SECRET_ACCESS_KEY"]
->>>>>>> 13cd5351
         if aws_region_name is None:
             aws_region_name = settings["AWS_REGION_NAME"]
         aws_session = boto3.session.Session(region_name=aws_region_name)
