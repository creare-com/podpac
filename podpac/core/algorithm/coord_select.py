"""
CoordSelect Summary
"""

from __future__ import division, unicode_literals, print_function, absolute_import

import traitlets as tl
import numpy as np

from podpac.core.settings import settings
from podpac.core.coordinates import Coordinates
from podpac.core.coordinates import UniformCoordinates1d, ArrayCoordinates1d
from podpac.core.coordinates import make_coord_value, make_coord_delta, add_coord
from podpac.core.node import Node, COMMON_NODE_DOC
from podpac.core.algorithm.algorithm import UnaryAlgorithm
from podpac.core.utils import common_doc, NodeTrait

COMMON_DOC = COMMON_NODE_DOC.copy()


class ModifyCoordinates(UnaryAlgorithm):
    """
    Base class for nodes that modify the requested coordinates before evaluation.

    Attributes
    ----------
    source : podpac.Node
        Source node that will be evaluated with the modified coordinates.
    coordinates_source : podpac.Node
        Node that supplies the available coordinates when necessary, optional. The source node is used by default.
    lat, lon, time, alt : List
        Modification parameters for given dimension. Varies by node.
    """

    coordinates_source = NodeTrait().tag(attr=True)
    lat = tl.List().tag(attr=True)
    lon = tl.List().tag(attr=True)
    time = tl.List().tag(attr=True)
    alt = tl.List().tag(attr=True)
    substitute_eval_coords = tl.Bool(False).tag(attr=True)

    _modified_coordinates = tl.Instance(Coordinates, allow_none=True)

    @tl.default("coordinates_source")
    def _default_coordinates_source(self):
        return self.source

    @common_doc(COMMON_DOC)
    def eval(self, coordinates, output=None, selector=None):
        """Evaluates this nodes using the supplied coordinates.

        Parameters
        ----------
        coordinates : podpac.Coordinates
            {requested_coordinates}
        output : podpac.UnitsDataArray, optional
            {eval_output}
<<<<<<< HEAD
        selector: callable(coordinates, request_coordinates)
            {eval_selector}
            
=======

>>>>>>> 4db44c60
        Returns
        -------
        {eval_return}

        Notes
        -------
        The input coordinates are modified and the passed to the base class implementation of eval.
        """

        self._requested_coordinates = coordinates
        self._modified_coordinates = Coordinates(
            [self.get_modified_coordinates1d(coordinates, dim) for dim in coordinates.dims],
            crs=coordinates.crs,
            validate_crs=False,
        )

        for dim in self._modified_coordinates.udims:
            if self._modified_coordinates[dim].size == 0:
                raise ValueError("Modified coordinates do not intersect with source data (dim '%s')" % dim)

        outputs = {}
        outputs["source"] = self.source.eval(self._modified_coordinates, output=output)

        if self.substitute_eval_coords:
            dims = outputs["source"].dims
            coords = self._requested_coordinates
            extra_dims = [d for d in coords.dims if d not in dims]
            coords = coords.drop(extra_dims).coords

            outputs["source"] = outputs["source"].assign_coords(**coords)

        if output is None:
            output = outputs["source"]
        else:
            output[:] = outputs["source"]

        if settings["DEBUG"]:
            self._output = output
        return output


class ExpandCoordinates(ModifyCoordinates):
    """Evaluate a source node with expanded coordinates.

    This is normally used in conjunction with a reduce operation
    to calculate, for example, the average temperature over the last month. While this is simple to do when evaluating
    a single node (just provide the coordinates), this functionality is needed for nodes buried deeper in a pipeline.

    lat, lon, time, alt : List
        Expansion parameters for the given dimension: The options are::
         * [start_offset, end_offset, step] to expand uniformly around each input coordinate.
         * [start_offset, end_offset] to expand using the available source coordinates around each input coordinate.

    bounds_only: bool
        Default is False. If True, will only expand the bounds of the overall coordinates request. Otherwise, it will
        expand around EACH coordinate in the request. For example, with bounds_only == True, and an expansion of 3
        you may expand [5, 6, 8] to [2, 3, 4, 5, 6, 7, 8, 9, 10, 11], whereas with bounds_only == False, it becomes
        [[2, 5, 8], [3, 6, 9], [5, 8, 11]] (brackets added for clarity, they will be concatenated).
    """

    substitute_eval_coords = tl.Bool(False, read_only=True)
    bounds_only = tl.Bool(False).tag(attr=True)

    def get_modified_coordinates1d(self, coords, dim):
        """Returns the expanded coordinates for the requested dimension, depending on the expansion parameter for the
        given dimension.

        Parameters
        ----------
        coords : Coordinates
            The requested input coordinates
        dim : str
            Dimension to expand

        Returns
        -------
        expanded : :class:`podpac.coordinates.Coordinates1d`
            Expanded coordinates
        """

        coords1d = coords[dim]
        expansion = getattr(self, dim)

        if not expansion:  # i.e. if list is empty
            # no expansion in this dimension
            return coords1d

        if len(expansion) == 2:
            # use available coordinates
            dstart = make_coord_delta(expansion[0])
            dstop = make_coord_delta(expansion[1])

            available_coordinates = self.coordinates_source.find_coordinates()
            if len(available_coordinates) != 1:
                raise ValueError("Cannot implicity expand coordinates; too many available coordinates")
            acoords = available_coordinates[0][dim]
            if self.bounds_only:
                cs = [
                    acoords.select(
                        add_coord(coords1d.coordinates[0], dstart), add_coord(coords1d.coordinates[-1], dstop)
                    )
                ]
            else:
                cs = [acoords.select((add_coord(x, dstart), add_coord(x, dstop))) for x in coords1d.coordinates]

        elif len(expansion) == 3:
            # use a explicit step size
            dstart = make_coord_delta(expansion[0])
            dstop = make_coord_delta(expansion[1])
            step = make_coord_delta(expansion[2])
            if self.bounds_only:
                cs = [
                    UniformCoordinates1d(
                        add_coord(coords1d.coordinates[0], dstart), add_coord(coords1d.coordinates[-1], dstop), step
                    )
                ]
            else:
                cs = [
                    UniformCoordinates1d(add_coord(x, dstart), add_coord(x, dstop), step) for x in coords1d.coordinates
                ]

        else:
            raise ValueError("Invalid expansion attrs for '%s'" % dim)

        return ArrayCoordinates1d(np.concatenate([c.coordinates for c in cs]), **coords1d.properties)


class SelectCoordinates(ModifyCoordinates):
    """Evaluate a source node with select coordinates.

    While this is simple to do when
    evaluating a single node (just provide the coordinates), this functionality is needed for nodes buried deeper in a
    pipeline. For example, if a single spatial reference point is used for a particular comparison, and this reference
    point is different than the requested coordinates, we need to explicitly select those coordinates using this Node.

    lat, lon, time, alt : List
        Selection parameters for the given dimension: The options are::
         * [value]: select this coordinate value
         * [start, stop]: select the available source coordinates within the given bounds
         * [start, stop, step]: select uniform coordinates defined by the given start, stop, and step
    """

    def get_modified_coordinates1d(self, coords, dim):
        """
        Get the desired 1d coordinates for the given dimension, depending on the selection attr for the given
        dimension::

        Parameters
        ----------
        coords : Coordinates
            The requested input coordinates
        dim : str
            Dimension for doing the selection

        Returns
        -------
        coords1d : ArrayCoordinates1d
            The selected coordinates for the given dimension.
        """

        coords1d = coords[dim]
        selection = getattr(self, dim)

        if not selection:
            # no selection in this dimension
            return coords1d

        if len(selection) == 1:
            # a single value
            coords1d = ArrayCoordinates1d(selection, **coords1d.properties)

        elif len(selection) == 2:
            # use available source coordinates within the selected bounds
            available_coordinates = self.coordinates_source.find_coordinates()
            if len(available_coordinates) != 1:
                raise ValueError("Cannot select within bounds; too many available coordinates")
            coords1d = available_coordinates[0][dim].select(selection)

        elif len(selection) == 3:
            # uniform coordinates using start, stop, and step
            coords1d = UniformCoordinates1d(*selection, **coords1d.properties)

        else:
            raise ValueError("Invalid selection attrs for '%s'" % dim)

        return coords1d


class YearSubstituteCoordinates(ModifyCoordinates):
    year = tl.Unicode().tag(attr=True)

    # Remove tags from attributes
    lat = tl.List()
    lon = tl.List()
    time = tl.List()
    alt = tl.List()
    coordinates_source = None

    def get_modified_coordinates1d(self, coord, dim):
        """
        Get the desired 1d coordinates for the given dimension, depending on the selection attr for the given
        dimension::

        Parameters
        ----------
        coords : Coordinates
            The requested input coordinates
        dim : str
            Dimension for doing the selection

        Returns
        -------
        coords1d : ArrayCoordinates1d
            The selected coordinates for the given dimension.
        """
        if dim != "time":
            return coord[dim]
        times = coord["time"]
        delta = np.datetime64(self.year)
        new_times = [add_coord(c, delta - c.astype("datetime64[Y]")) for c in times.coordinates]

        return ArrayCoordinates1d(new_times, name="time")


class TransformTimeUnits(ModifyCoordinates):
    time_units = tl.Enum(
        [
            "day",
            "dayofweek",
            "dayofyear",
            "daysinmonth",
            "microsecond",
            "minute",
            "month",
            "nanosecond",
            "quarter",
            "season",
            "second",
            "time",
            "week",
            "weekday",
            "weekday_name",
            "weekofyear",
            "year",
        ]
    ).tag(attr=True)

    # Remove tags from attributes
    lat = tl.List()
    lon = tl.List()
    time = tl.List()
    alt = tl.List()
    coordinates_source = None

    def get_modified_coordinates1d(self, coords, dim):
        """
        Get the desired 1d coordinates for the given dimension, depending on the selection attr for the given
        dimension::

        Parameters
        ----------
        coords : Coordinates
            The requested input coordinates
        dim : str
            Dimension for doing the selection

        Returns
        -------
        coords1d : ArrayCoordinates1d
            The selected coordinates for the given dimension.
        """
        if dim != "time":
            return coords[dim]

        return coords.transform_time(self.time_units)["time"]<|MERGE_RESOLUTION|>--- conflicted
+++ resolved
@@ -46,7 +46,7 @@
         return self.source
 
     @common_doc(COMMON_DOC)
-    def eval(self, coordinates, output=None, selector=None):
+    def eval(self, coordinates, output=None):
         """Evaluates this nodes using the supplied coordinates.
 
         Parameters
@@ -55,13 +55,7 @@
             {requested_coordinates}
         output : podpac.UnitsDataArray, optional
             {eval_output}
-<<<<<<< HEAD
-        selector: callable(coordinates, request_coordinates)
-            {eval_selector}
-            
-=======
-
->>>>>>> 4db44c60
+
         Returns
         -------
         {eval_return}
