"""
CoordSelect Summary
"""

from __future__ import division, unicode_literals, print_function, absolute_import

import traitlets as tl
import numpy as np

from podpac.core.settings import settings
from podpac.core.coordinates import Coordinates
from podpac.core.coordinates import UniformCoordinates1d, ArrayCoordinates1d
from podpac.core.coordinates import make_coord_value, make_coord_delta, add_coord
from podpac.core.node import Node, COMMON_NODE_DOC
from podpac.core.algorithm.algorithm import Algorithm
from podpac.core.utils import common_doc, NodeTrait

COMMON_DOC = COMMON_NODE_DOC.copy()


class ModifyCoordinates(Algorithm):
    """
    Base class for nodes that modify the requested coordinates before evaluation.
    
    Attributes
    ----------
    source : podpac.Node
        Source node that will be evaluated with the modified coordinates.
    coordinates_source : podpac.Node
        Node that supplies the available coordinates when necessary, optional. The source node is used by default.
    lat, lon, time, alt : List
        Modification parameters for given dimension. Varies by node.
    """

    source = NodeTrait()
    coordinates_source = NodeTrait()
    lat = tl.List().tag(attr=True)
    lon = tl.List().tag(attr=True)
    time = tl.List().tag(attr=True)
    alt = tl.List().tag(attr=True)
    substitute_eval_coords = tl.Bool(False).tag(attr=True)

    _modified_coordinates = tl.Instance(Coordinates, allow_none=True)

    @tl.default("coordinates_source")
    def _default_coordinates_source(self):
        return self.source

    @common_doc(COMMON_DOC)
    def eval(self, coordinates, output=None):
        """Evaluates this nodes using the supplied coordinates.

        Parameters
        ----------
        coordinates : podpac.Coordinates
            {requested_coordinates}
        output : podpac.UnitsDataArray, optional
            {eval_output}
            
        Returns
        -------
        {eval_return}
        
        Notes
        -------
        The input coordinates are modified and the passed to the base class implementation of eval.
        """

        self._requested_coordinates = coordinates
        self.outputs = {}
        self._modified_coordinates = Coordinates(
<<<<<<< HEAD
            [self.get_modified_coordinates1d(coordinates, dim) for dim in coordinates.dims], crs=coordinates.crs)
        
=======
            [self.get_modified_coordinates1d(coordinates, dim) for dim in coordinates.dims]
        )

>>>>>>> 13cd5351
        for dim in self._modified_coordinates.udims:
            if self._modified_coordinates[dim].size == 0:
                raise ValueError("Modified coordinates do not intersect with source data (dim '%s')" % dim)

<<<<<<< HEAD
        self.outputs['source'] = self.source.eval(self._modified_coordinates, output=output)
        
        if self.substitute_eval_coords:
            dims = self.outputs['source'].dims
            coords = self._requested_coordinates
            extra_dims = [d for d in coords.dims if d not in dims]
            coords = coords.drop(extra_dims).coords
            
            self.outputs['source'] = self.outputs['source'].assign_coords(**coords)
        
=======
        self.outputs["source"] = self.source.eval(self._modified_coordinates, output=output)

>>>>>>> 13cd5351
        if output is None:
            output = self.outputs["source"]
        else:
            output[:] = self.outputs["source"]

        if settings["DEBUG"]:
            self._output = output
        return output


class ExpandCoordinates(ModifyCoordinates):
    """Evaluate a source node with expanded coordinates.

    This is normally used in conjunction with a reduce operation
    to calculate, for example, the average temperature over the last month. While this is simple to do when evaluating
    a single node (just provide the coordinates), this functionality is needed for nodes buried deeper in a pipeline.

    lat, lon, time, alt : List
        Expansion parameters for the given dimension: The options are::
         * [start_offset, end_offset, step] to expand uniformly around each input coordinate.
         * [start_offset, end_offset] to expand using the available source coordinates around each input coordinate.
    """

    substitute_eval_coords = tl.Bool(False, read_only=True)

    def get_modified_coordinates1d(self, coords, dim):
        """Returns the expanded coordinates for the requested dimension, depending on the expansion parameter for the
        given dimension.
        
        Parameters
        ----------
        dim : str
            Dimension to expand
        
        Returns
        -------
        expanded : Coordinates1d
            Expanded coordinates
        """

        coords1d = coords[dim]
        expansion = getattr(self, dim)

        if not expansion:  # i.e. if list is empty
            # no expansion in this dimension
            return coords1d

        if len(expansion) == 2:
            # use available native coordinates
            dstart = make_coord_delta(expansion[0])
            dstop = make_coord_delta(expansion[1])

            available_coordinates = self.coordinates_source.find_coordinates()
            if len(available_coordinates) != 1:
                raise ValueError("Cannot implicity expand coordinates; too many available coordinates")
            acoords = available_coordinates[0][dim]
            cs = [acoords.select((add_coord(x, dstart), add_coord(x, dstop))) for x in coords1d.coordinates]

        elif len(expansion) == 3:
            # use a explicit step size
            dstart = make_coord_delta(expansion[0])
            dstop = make_coord_delta(expansion[1])
            step = make_coord_delta(expansion[2])
            cs = [UniformCoordinates1d(add_coord(x, dstart), add_coord(x, dstop), step) for x in coords1d.coordinates]

        else:
            raise ValueError("Invalid expansion attrs for '%s'" % dim)

        return ArrayCoordinates1d(np.concatenate([c.coordinates for c in cs]), **coords1d.properties)


class SelectCoordinates(ModifyCoordinates):
    """Evaluate a source node with select coordinates.

    While this is simple to do when 
    evaluating a single node (just provide the coordinates), this functionality is needed for nodes buried deeper in a 
    pipeline. For example, if a single spatial reference point is used for a particular comparison, and this reference
    point is different than the requested coordinates, we need to explicitly select those coordinates using this Node.

    lat, lon, time, alt : List
        Selection parameters for the given dimension: The options are::
         * [value]: select this coordinate value
         * [start, stop]: select the available source coordinates within the given bounds
         * [start, stop, step]: select uniform coordinates defined by the given start, stop, and step
    """

    def get_modified_coordinates1d(self, coords, dim):
        """
        Get the desired 1d coordinates for the given dimension, depending on the selection attr for the given
        dimension::

        Parameters
        ----------
        dim : str
            Dimension for doing the selection
        
        Returns
        -------
        coords1d : ArrayCoordinates1d
            The selected coordinates for the given dimension.
        """

        coords1d = coords[dim]
        selection = getattr(self, dim)

        if not selection:
            # no selection in this dimension
            return coords1d

        if len(selection) == 1:
            # a single value
            coords1d = ArrayCoordinates1d(selection, **coords1d.properties)

        elif len(selection) == 2:
            # use available source coordinates within the selected bounds
            available_coordinates = self.coordinates_source.find_coordinates()
            if len(available_coordinates) != 1:
                raise ValueError("Cannot select within bounds; too many available coordinates")
            coords1d = available_coordinates[0][dim].select(selection)

        elif len(selection) == 3:
            # uniform coordinates using start, stop, and step
            coords1d = UniformCoordinates1d(*selection, **coords1d.properties)

        else:
            raise ValueError("Invalid selection attrs for '%s'" % dim)

        return coords1d


class YearSubstituteCoordinates(ModifyCoordinates):
    year = tl.Unicode().tag(attr=True)
    
    # Remove tags from attributes
    lat = tl.List()
    lon = tl.List()
    time = tl.List()
    alt = tl.List()
    coordinates_source = None
    
    def get_modified_coordinates1d(self, coord, dim):
        if dim != 'time':
            return coord[dim]
        times = coord['time']
        delta = np.datetime64(self.year)
        new_times =  [add_coord(c, delta - c.astype('datetime64[Y]')) \
                      for c in times.coordinates]

        return ArrayCoordinates1d(new_times, name='time')<|MERGE_RESOLUTION|>--- conflicted
+++ resolved
@@ -69,33 +69,23 @@
         self._requested_coordinates = coordinates
         self.outputs = {}
         self._modified_coordinates = Coordinates(
-<<<<<<< HEAD
-            [self.get_modified_coordinates1d(coordinates, dim) for dim in coordinates.dims], crs=coordinates.crs)
-        
-=======
-            [self.get_modified_coordinates1d(coordinates, dim) for dim in coordinates.dims]
+            [self.get_modified_coordinates1d(coordinates, dim) for dim in coordinates.dims], crs=coordinates.crs
         )
 
->>>>>>> 13cd5351
         for dim in self._modified_coordinates.udims:
             if self._modified_coordinates[dim].size == 0:
                 raise ValueError("Modified coordinates do not intersect with source data (dim '%s')" % dim)
 
-<<<<<<< HEAD
-        self.outputs['source'] = self.source.eval(self._modified_coordinates, output=output)
-        
+        self.outputs["source"] = self.source.eval(self._modified_coordinates, output=output)
+
         if self.substitute_eval_coords:
-            dims = self.outputs['source'].dims
+            dims = self.outputs["source"].dims
             coords = self._requested_coordinates
             extra_dims = [d for d in coords.dims if d not in dims]
             coords = coords.drop(extra_dims).coords
-            
-            self.outputs['source'] = self.outputs['source'].assign_coords(**coords)
-        
-=======
-        self.outputs["source"] = self.source.eval(self._modified_coordinates, output=output)
-
->>>>>>> 13cd5351
+
+            self.outputs["source"] = self.outputs["source"].assign_coords(**coords)
+
         if output is None:
             output = self.outputs["source"]
         else:
@@ -228,20 +218,19 @@
 
 class YearSubstituteCoordinates(ModifyCoordinates):
     year = tl.Unicode().tag(attr=True)
-    
+
     # Remove tags from attributes
     lat = tl.List()
     lon = tl.List()
     time = tl.List()
     alt = tl.List()
     coordinates_source = None
-    
+
     def get_modified_coordinates1d(self, coord, dim):
-        if dim != 'time':
+        if dim != "time":
             return coord[dim]
-        times = coord['time']
+        times = coord["time"]
         delta = np.datetime64(self.year)
-        new_times =  [add_coord(c, delta - c.astype('datetime64[Y]')) \
-                      for c in times.coordinates]
-
-        return ArrayCoordinates1d(new_times, name='time')+        new_times = [add_coord(c, delta - c.astype("datetime64[Y]")) for c in times.coordinates]
+
+        return ArrayCoordinates1d(new_times, name="time")