"""
CoordSelect Summary
"""

from __future__ import division, unicode_literals, print_function, absolute_import

import traitlets as tl
import numpy as np

from podpac.core.coordinates import Coordinates
from podpac.core.coordinates import UniformCoordinates1d, ArrayCoordinates1d
from podpac.core.coordinates import make_coord_value, make_coord_delta, add_coord
from podpac.core.node import Node, COMMON_NODE_DOC
from podpac.core.algorithm.algorithm import Algorithm
from podpac.core.utils import common_doc

COMMON_DOC = COMMON_NODE_DOC.copy()

class ModifyCoordinates(Algorithm):
    """
    Base class for nodes that modify the requested coordinates before evaluation.
    
    Attributes
    ----------
    source : podpac.Node
        Source node that will be evaluated with the modified coordinates.
    coordinates_source : podpac.Node
        Node that supplies the available coordinates when necessary, optional. The source node is used by default.
    lat, lon, time, alt : List
        Modification parameters for given dimension. Varies by node.
    """
    
    source = tl.Instance(Node)
    coordinates_source = tl.Instance(Node)
    lat = tl.List().tag(attr=True)
    lon = tl.List().tag(attr=True)
    time = tl.List().tag(attr=True)
    alt = tl.List().tag(attr=True)

    _modified_coordinates = tl.Instance(Coordinates, allow_none=True)

    @tl.default('coordinates_source')
    def _default_coordinates_source(self):
        return self.source
<<<<<<< HEAD
=======
   
    def algorithm(self, inputs):
        """Passthrough of the source data
        
        Arguments
        ----------
        inputs : dict
            Evaluated output of the input nodes. The keys are the attribute names.

        Returns
        -------
        UnitDataArray
            Source evaluated at the expanded coordinates
        """
        return inputs['source']
>>>>>>> 77c7aef2
 
    @common_doc(COMMON_DOC)
    def eval(self, coordinates, output=None):
        """Evaluates this nodes using the supplied coordinates.

        Parameters
        ----------
        coordinates : podpac.Coordinates
            {requested_coordinates}
        output : podpac.UnitsDataArray, optional
            {eval_output}
            
        Returns
        -------
        {eval_return}
        
        Notes
        -------
        The input coordinates are modified and the passed to the base class implementation of eval.
        """
        
        self._requested_coordinates = coordinates
        self.outputs = {}
        self._modified_coordinates = Coordinates(
            [self.get_modified_coordinates1d(coordinates, dim) for dim in coordinates.dims])
        
        for dim in self._modified_coordinates.udims:
            if self._modified_coordinates[dim].size == 0:
                raise ValueError("Modified coordinates do not intersect with source data (dim '%s')" % dim)
<<<<<<< HEAD
=======
        output = super(ModifyCoordinates, self).eval(modified_coordinates, output=output)
>>>>>>> 77c7aef2

        self.outputs['source'] = self.source.eval(self._modified_coordinates, output=output, method=method)
        
        if output is None:
            output = self.outputs['source']
        else:
            output[:] = self.outputs['source']

        self._output = output
        return output

class ExpandCoordinates(ModifyCoordinates):
    """Evaluate a source node with expanded coordinates.

    This is normally used in conjunction with a reduce operation
    to calculate, for example, the average temperature over the last month. While this is simple to do when evaluating
    a single node (just provide the coordinates), this functionality is needed for nodes buried deeper in a pipeline.

    lat, lon, time, alt : List
        Expansion parameters for the given dimension: The options are::
         * [start_offset, end_offset, step] to expand uniformly around each input coordinate.
         * [start_offset, end_offset] to expand using the available source coordinates around each input coordinate.
    """

    def get_modified_coordinates1d(self, coords, dim):
        """Returns the expanded coordinates for the requested dimension, depending on the expansion parameter for the
        given dimension.
        
        Parameters
        ----------
        dim : str
            Dimension to expand
        
        Returns
        -------
        expanded : Coordinates1d
            Expanded coordinates
        """
        
        coords1d = coords[dim]
        expansion = getattr(self, dim)
        
        if not expansion:  # i.e. if list is empty
            # no expansion in this dimension
            return coords1d

        if len(expansion) == 2:
            # use available native coordinates
            dstart = make_coord_delta(expansion[0])
            dstop = make_coord_delta(expansion[1])
            
            available_coordinates = self.coordinates_source.find_coordinates()
            if len(available_coordinates) != 1:
                raise ValueError("Cannot implicity expand coordinates; too many available coordinates")
            acoords = available_coordinates[0][dim]
            cs = [acoords.select((add_coord(x, dstart), add_coord(x, dstop))) for x in coords1d.coordinates]

        elif len(expansion) == 3:
            # use a explicit step size
            dstart = make_coord_delta(expansion[0])
            dstop = make_coord_delta(expansion[1])
            step = make_coord_delta(expansion[2])
            cs = [UniformCoordinates1d(add_coord(x, dstart), add_coord(x, dstop), step) for x in coords1d.coordinates]

        else:
            raise ValueError("Invalid expansion attrs for '%s'" % dim)

        return ArrayCoordinates1d(np.concatenate([c.coordinates for c in cs]), **coords1d.properties)

class SelectCoordinates(ModifyCoordinates):
    """Evaluate a source node with select coordinates.

    While this is simple to do when 
    evaluating a single node (just provide the coordinates), this functionality is needed for nodes buried deeper in a 
    pipeline. For example, if a single spatial reference point is used for a particular comparison, and this reference
    point is different than the requested coordinates, we need to explicitly select those coordinates using this Node.

    lat, lon, time, alt : List
        Selection parameters for the given dimension: The options are::
         * [value]: select this coordinate value
         * [start, stop]: select the available source coordinates within the given bounds
         * [start, stop, step]: select uniform coordinates defined by the given start, stop, and step
    """
    
    def get_modified_coordinates1d(self, coords, dim):
        """
        Get the desired 1d coordinates for the given dimension, depending on the selection attr for the given
        dimension::

        Parameters
        ----------
        dim : str
            Dimension for doing the selection
        
        Returns
        -------
        coords1d : ArrayCoordinates1d
            The selected coordinates for the given dimension.
        """

        coords1d = coords[dim]
        selection = getattr(self, dim)
        
        if not selection:
            # no selection in this dimension
            return coords1d

        if len(selection) == 1:
            # a single value
            coords1d = ArrayCoordinates1d(selection, **coords1d.properties)
            
        elif len(selection) == 2:
            # use available source coordinates within the selected bounds
            available_coordinates = self.coordinates_source.find_coordinates()
            if len(available_coordinates) != 1:
                raise ValueError("Cannot select within bounds; too many available coordinates")
            coords1d = available_coordinates[0][dim].select(selection)

        elif len(selection) == 3:
            # uniform coordinates using start, stop, and step
            coords1d = UniformCoordinates1d(*selection, **coords1d.properties)

        else:
            raise ValueError("Invalid selection attrs for '%s'" % dim)

        return coords1d<|MERGE_RESOLUTION|>--- conflicted
+++ resolved
@@ -42,24 +42,6 @@
     @tl.default('coordinates_source')
     def _default_coordinates_source(self):
         return self.source
-<<<<<<< HEAD
-=======
-   
-    def algorithm(self, inputs):
-        """Passthrough of the source data
-        
-        Arguments
-        ----------
-        inputs : dict
-            Evaluated output of the input nodes. The keys are the attribute names.
-
-        Returns
-        -------
-        UnitDataArray
-            Source evaluated at the expanded coordinates
-        """
-        return inputs['source']
->>>>>>> 77c7aef2
  
     @common_doc(COMMON_DOC)
     def eval(self, coordinates, output=None):
@@ -89,10 +71,6 @@
         for dim in self._modified_coordinates.udims:
             if self._modified_coordinates[dim].size == 0:
                 raise ValueError("Modified coordinates do not intersect with source data (dim '%s')" % dim)
-<<<<<<< HEAD
-=======
-        output = super(ModifyCoordinates, self).eval(modified_coordinates, output=output)
->>>>>>> 77c7aef2
 
         self.outputs['source'] = self.source.eval(self._modified_coordinates, output=output, method=method)
         
@@ -101,7 +79,8 @@
         else:
             output[:] = self.outputs['source']
 
-        self._output = output
+        if self.debug:
+            self._output = output
         return output
 
 class ExpandCoordinates(ModifyCoordinates):
