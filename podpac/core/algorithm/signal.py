--- conflicted
+++ resolved
@@ -175,11 +175,6 @@
                 )
             )
 
-<<<<<<< HEAD
-            extra_dims_ind = [expanded_coordinates.dims.index(d) for d in extra_dims]
-            full_kernel = full_kernel.sum(axis=tuple(extra_dims_ind))
-            exp_slice = tuple([es for i, es in enumerate(exp_slice) if i not in extra_dims_ind])
-=======
         full_kernel = self._get_full_kernel(coordinates)
         kernel_dims = self.kernel_dims
         sum_dims = [d for d in kernel_dims if d not in source.dims]
@@ -190,7 +185,6 @@
         # Put the kernel axes in the correct order
         # The (if d in kernel_dims) takes care of "output", which can be optionally present
         full_kernel = full_kernel.transpose([kernel_dims.index(d) for d in source.dims if (d in kernel_dims)])
->>>>>>> ee97bbd1
 
         if np.any(np.isnan(source)):
             method = "direct"
