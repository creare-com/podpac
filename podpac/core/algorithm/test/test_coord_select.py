from __future__ import division, unicode_literals, print_function, absolute_import

import pytest

import podpac
from podpac.core.data.datasource import DataSource
from podpac.core.data.types import Array
from podpac.core.algorithm.algorithm import Arange
from podpac.core.algorithm.coord_select import ExpandCoordinates, SelectCoordinates, YearSubstituteCoordinates

# TODO move to test setup
coords = podpac.Coordinates(
    ["2017-09-01", podpac.clinspace(45, 66, 4), podpac.clinspace(-80, -70, 5)], dims=["time", "lat", "lon"]
)


class MyDataSource(DataSource):
    def get_native_coordinates(self):
        return podpac.Coordinates(
            [
                podpac.crange("2010-01-01", "2018-01-01", "4,h"),
                podpac.clinspace(-180, 180, 6),
                podpac.clinspace(-80, -70, 6),
            ],
            dims=["time", "lat", "lon"],
        )

    def get_data(self, coordinates, slc):
        node = Arange()
        return node.eval(coordinates)


# TODO add assertions to tests
class TestExpandCoordinates(object):
    def test_no_expansion(self):
        node = ExpandCoordinates(source=Arange())
        o = node.eval(coords)

    def test_time_expansion(self):
        node = ExpandCoordinates(source=Arange(), time=("-5,D", "0,D", "1,D"))
        o = node.eval(coords)

    def test_spatial_exponsion(self):
        node = ExpandCoordinates(source=Arange(), lat=(-1, 1, 0.1))
        o = node.eval(coords)

    def test_time_expansion_implicit_coordinates(self):
        node = ExpandCoordinates(source=MyDataSource(), time=("-15,D", "0,D"))
        o = node.eval(coords)

        node = ExpandCoordinates(source=MyDataSource(), time=("-15,Y", "0,D", "1,Y"))
        o = node.eval(coords)

        node = ExpandCoordinates(source=MyDataSource(), time=("-5,M", "0,D", "1,M"))
        o = node.eval(coords)

        # Behaviour a little strange on these?
        node = ExpandCoordinates(source=MyDataSource(), time=("-15,Y", "0,D", "4,Y"))
        o = node.eval(coords)

        node = ExpandCoordinates(source=MyDataSource(), time=("-15,Y", "0,D", "13,M"))
        o = node.eval(coords)

        node = ExpandCoordinates(source=MyDataSource(), time=("-144,M", "0,D", "13,M"))
        o = node.eval(coords)


class TestSelectCoordinates(object):
    def test_no_expansion(self):
        node = SelectCoordinates(source=Arange())
        o = node.eval(coords)

    def test_time_selection(self):
        node = SelectCoordinates(source=Arange(), time=("2017-08-01", "2017-09-30", "1,D"))
        o = node.eval(coords)

    def test_spatial_selection(self):
        node = SelectCoordinates(source=Arange(), lat=(46, 56, 1))
        o = node.eval(coords)

    def test_time_selection_implicit_coordinates(self):
        node = SelectCoordinates(source=MyDataSource(), time=("2011-01-01", "2011-02-01"))
        o = node.eval(coords)
<<<<<<< HEAD
        
        node = SelectCoordinates(source=MyDataSource(), time=('2011-01-01', '2017-01-01', '1,Y'))
        o = node.eval(coords)

class TestYearSubstituteCoordinates(object):
    def test_year_substitution(self):
        node = YearSubstituteCoordinates(source=Arange(), year='2018')
        o = node.eval(coords)
        assert o.time.dt.year.data[0] == 2018
        assert o['time'].data != coords.coords['time'].data
        
    def test_year_substitution_orig_coords(self):
        node = YearSubstituteCoordinates(source=Arange(), year='2018', substitute_eval_coords=True)
        o = node.eval(coords)
        assert o.time.dt.year.data[0] == coords.coords['time'].dt.year.data[0]
        assert o['time'].data == coords.coords['time'].data
        
    def test_year_substitution_missing_coords(self):
        source = Array(source=[[1, 2, 3], [4, 5, 6]], 
                       native_coordinates=podpac.Coordinates(
                           [podpac.crange('2018-01-01', '2018-01-02', '1,D'),
                            podpac.clinspace(45, 66, 3)],
                           dims=['time', 'lat']))
        node = YearSubstituteCoordinates(source=source, year='2018')
        o = node.eval(coords)
        assert o.time.dt.year.data[0] == 2018
        assert o['time'].data != coords.coords['time'].data        
        
    def test_year_substitution_missing_coords_orig_coords(self):
        source = Array(source=[[1, 2, 3], [4, 5, 6]], 
                       native_coordinates=podpac.Coordinates(
                           [podpac.crange('2018-01-01', '2018-01-02', '1,D'),
                            podpac.clinspace(45, 66, 3)],
                           dims=['time', 'lat']))
        node = YearSubstituteCoordinates(source=source, year='2018', substitute_eval_coords=True)
        o = node.eval(coords)
        assert o.time.dt.year.data[0] == 2017
        assert o['time'].data == coords.coords['time'].data            
=======

        node = SelectCoordinates(source=MyDataSource(), time=("2011-01-01", "2017-01-01", "1,Y"))
        o = node.eval(coords)
>>>>>>> 13cd5351
<|MERGE_RESOLUTION|>--- conflicted
+++ resolved
@@ -81,47 +81,44 @@
     def test_time_selection_implicit_coordinates(self):
         node = SelectCoordinates(source=MyDataSource(), time=("2011-01-01", "2011-02-01"))
         o = node.eval(coords)
-<<<<<<< HEAD
-        
-        node = SelectCoordinates(source=MyDataSource(), time=('2011-01-01', '2017-01-01', '1,Y'))
+
+        node = SelectCoordinates(source=MyDataSource(), time=("2011-01-01", "2017-01-01", "1,Y"))
         o = node.eval(coords)
+
 
 class TestYearSubstituteCoordinates(object):
     def test_year_substitution(self):
-        node = YearSubstituteCoordinates(source=Arange(), year='2018')
+        node = YearSubstituteCoordinates(source=Arange(), year="2018")
         o = node.eval(coords)
         assert o.time.dt.year.data[0] == 2018
-        assert o['time'].data != coords.coords['time'].data
-        
+        assert o["time"].data != coords.coords["time"].data
+
     def test_year_substitution_orig_coords(self):
-        node = YearSubstituteCoordinates(source=Arange(), year='2018', substitute_eval_coords=True)
+        node = YearSubstituteCoordinates(source=Arange(), year="2018", substitute_eval_coords=True)
         o = node.eval(coords)
-        assert o.time.dt.year.data[0] == coords.coords['time'].dt.year.data[0]
-        assert o['time'].data == coords.coords['time'].data
-        
+        assert o.time.dt.year.data[0] == coords.coords["time"].dt.year.data[0]
+        assert o["time"].data == coords.coords["time"].data
+
     def test_year_substitution_missing_coords(self):
-        source = Array(source=[[1, 2, 3], [4, 5, 6]], 
-                       native_coordinates=podpac.Coordinates(
-                           [podpac.crange('2018-01-01', '2018-01-02', '1,D'),
-                            podpac.clinspace(45, 66, 3)],
-                           dims=['time', 'lat']))
-        node = YearSubstituteCoordinates(source=source, year='2018')
+        source = Array(
+            source=[[1, 2, 3], [4, 5, 6]],
+            native_coordinates=podpac.Coordinates(
+                [podpac.crange("2018-01-01", "2018-01-02", "1,D"), podpac.clinspace(45, 66, 3)], dims=["time", "lat"]
+            ),
+        )
+        node = YearSubstituteCoordinates(source=source, year="2018")
         o = node.eval(coords)
         assert o.time.dt.year.data[0] == 2018
-        assert o['time'].data != coords.coords['time'].data        
-        
+        assert o["time"].data != coords.coords["time"].data
+
     def test_year_substitution_missing_coords_orig_coords(self):
-        source = Array(source=[[1, 2, 3], [4, 5, 6]], 
-                       native_coordinates=podpac.Coordinates(
-                           [podpac.crange('2018-01-01', '2018-01-02', '1,D'),
-                            podpac.clinspace(45, 66, 3)],
-                           dims=['time', 'lat']))
-        node = YearSubstituteCoordinates(source=source, year='2018', substitute_eval_coords=True)
+        source = Array(
+            source=[[1, 2, 3], [4, 5, 6]],
+            native_coordinates=podpac.Coordinates(
+                [podpac.crange("2018-01-01", "2018-01-02", "1,D"), podpac.clinspace(45, 66, 3)], dims=["time", "lat"]
+            ),
+        )
+        node = YearSubstituteCoordinates(source=source, year="2018", substitute_eval_coords=True)
         o = node.eval(coords)
         assert o.time.dt.year.data[0] == 2017
-        assert o['time'].data == coords.coords['time'].data            
-=======
-
-        node = SelectCoordinates(source=MyDataSource(), time=("2011-01-01", "2017-01-01", "1,Y"))
-        o = node.eval(coords)
->>>>>>> 13cd5351
+        assert o["time"].data == coords.coords["time"].data