--- conflicted
+++ resolved
@@ -80,9 +80,8 @@
 
     def test_time_selection_implicit_coordinates(self):
         node = SelectCoordinates(source=MyDataSource(), time=("2011-01-01", "2011-02-01"))
-<<<<<<< HEAD
         o = node.eval(coords)
-
+        
         node = SelectCoordinates(source=MyDataSource(), time=("2011-01-01", "2017-01-01", "1,Y"))
         o = node.eval(coords)
 
@@ -122,10 +121,4 @@
         node = YearSubstituteCoordinates(source=source, year="2018", substitute_eval_coords=True)
         o = node.eval(coords)
         assert o.time.dt.year.data[0] == 2017
-        assert o["time"].data == coords.coords["time"].data
-=======
-        o = node.eval(coords)
-
-        node = SelectCoordinates(source=MyDataSource(), time=("2011-01-01", "2017-01-01", "1,Y"))
-        o = node.eval(coords)
->>>>>>> 13cd5351
+        assert o["time"].data == coords.coords["time"].data