"""
Node Summary
"""

from __future__ import division, print_function, absolute_import

import re
import functools
import json
import inspect
import importlib
import warnings
from collections import OrderedDict
from copy import deepcopy
import logging

import numpy as np
import traitlets as tl
import six

import podpac
from podpac.core.settings import settings
from podpac.core.units import ureg, UnitsDataArray
from podpac.core.utils import common_doc
from podpac.core.utils import JSONEncoder
from podpac.core.utils import cached_property
from podpac.core.utils import trait_is_defined
from podpac.core.utils import _get_query_params_from_url, _get_from_url, _get_param
from podpac.core.utils import probe_node
from podpac.core.utils import NodeTrait
from podpac.core.utils import hash_alg
from podpac.core.coordinates import Coordinates
from podpac.core.style import Style
from podpac.core.managers.multi_threading import thread_manager
from podpac.core.cache import CacheCtrl, make_cache_ctrl, get_default_cache_ctrl
from podpac.core.cache.cache_ctrl import _CACHE_STORES


_logger = logging.getLogger(__name__)

COMMON_NODE_DOC = {
    "requested_coordinates": """The set of coordinates requested by a user. The Node will be evaluated using these coordinates.""",
    "eval_output": """Default is None. Optional input array used to store the output data. When supplied, the node will not
            allocate its own memory for the output array. This array needs to have the correct dimensions,
            coordinates, and coordinate reference system.""",
    "eval_selector": """The selector function is an optimization that enables nodes to only select data needed by an interpolator.
            It returns a new Coordinates object, and an index object that indexes into the `coordinates` parameter
            If not provided, the Coordinates.intersect() method will be used instead.""",
    "eval_return": """
        :class:`podpac.UnitsDataArray`
            Unit-aware xarray DataArray containing the results of the node evaluation.
        """,
    "hash_return": "A unique hash capturing the coordinates and parameters used to evaluate the node. ",
    "outdir": "Optional output directory. Uses :attr:`podpac.settings[.cache_path` by default",
    "definition_return": """
        OrderedDict
            Dictionary containing the location of the Node, the name of the plugin (if required), as well as any
            parameters and attributes that were tagged by children.
        """,
    "arr_init_type": """How to initialize the array. Options are:
                nan: uses np.full(..., np.nan) (Default option)
                empty: uses np.empty
                zeros: uses np.zeros()
                ones: uses np.ones
                full: uses np.full(..., fillval)
                data: uses the fillval as the input array
        """,
    "arr_fillval": "used if init_type=='full' or 'data', default = 0",
    "arr_style": "The style to use for plotting. Uses self.style by default",
    "arr_no_style": "Default is False. If True, self.style will not be assigned to arr.attr['layer_style']",
    "arr_shape": "Shape of array. Uses self.shape by default.",
    "arr_coords": "Input to UnitsDataArray (i.e. an xarray coords dictionary/list)",
    "arr_dims": "Input to UnitsDataArray (i.e. an xarray dims list of strings)",
    "arr_units": "Default is self.units The Units for the data contained in the DataArray.",
    "arr_dtype": "Default is np.float. Datatype used by default",
    "arr_kwargs": "Dictioary of any additional keyword arguments that will be passed to UnitsDataArray.",
    "arr_return": """
        :class:`podpac.UnitsDataArray`
            Unit-aware xarray DataArray of the desired size initialized using the method specified.
        """,
}

COMMON_DOC = COMMON_NODE_DOC.copy()


class NodeException(Exception):
    """Base class for exceptions when using podpac nodes"""

    pass


class NodeDefinitionError(NodeException):
    """Raised node definition errors, such as when the definition is circular or is not yet unavailable."""

    pass


@common_doc(COMMON_DOC)
class Node(tl.HasTraits):
    """The base class for all Nodes, which defines the common interface for everything.

    Attributes
    ----------
    cache_output: bool
        Should the node's output be cached? If not provided or None, uses default based on settings
        (podpac.settings["ENABLE_CACHE"]).
        If True, outputs will be cached and retrieved from cache. If False, outputs will not be cached OR retrieved from cache (even if
        they exist in cache).
    force_eval: bool
        Default is False. Should the node's cached output be updated from the source data? If True it ignores the cache
        when computing outputs but puts results into the cache (thereby updating the cache)
    dtype : type
        The numpy datatype of the output. Currently only ``float`` is supported.
    style : :class:`podpac.Style`
        Object discribing how the output of a node should be displayed. This attribute is planned for deprecation in the
        future.
    units : str
        The units of the output data. Must be pint compatible.
    outputs : list
        For multiple-output nodes, the names of the outputs. Default is ``None`` for standard nodes.
    output : str
        For multiple-output nodes only, specifies a particular output to evaluate, if desired. Must be one of ``outputs``.

    Notes
    -----
    Additional attributes are available for debugging after evaluation, including:
     * ``_requested_coordinates``: the requested coordinates of the most recent call to eval
     * ``_output``: the output of the most recent call to eval
     * ``_multi_threaded``: whether the most recent call to eval was executed using multiple threads
    """

    outputs = tl.List(trait=tl.Unicode(), allow_none=True).tag(attr=True)
    output = tl.Unicode(default_value=None, allow_none=True).tag(attr=True)
    units = tl.Unicode(default_value=None, allow_none=True).tag(attr=True, hidden=True)
    style = tl.Instance(Style)

    dtype = tl.Enum([float], default_value=float)
    cache_output = tl.Bool()
    _from_cache = False
    force_eval = tl.Bool(False)
<<<<<<< HEAD

    property_cache_type = tl.Union(
        [tl.List(tl.Enum(_CACHE_STORES.keys())), tl.Enum(_CACHE_STORES.keys())], allow_none=True, default_value=None
    )
    property_cache_ctrl = tl.Instance(CacheCtrl, allow_none=True)
=======
    cache_ctrl = tl.Instance(CacheCtrl, allow_none=True)
    
    base_ref = tl.Unicode()
>>>>>>> 422ba82d

    # list of attribute names, used by __repr__ and __str__ to display minimal info about the node
    # e.g. data sources use ['source']
    _repr_keys = []

    @tl.default("outputs")
    def _default_outputs(self):
        return None

    @tl.validate("output")
    def _validate_output(self, d):
        if d["value"] is not None:
            if self.outputs is None:
                raise TypeError("Invalid output '%s' (output must be None for single-output nodes)." % self.output)
            if d["value"] not in self.outputs:
                raise ValueError("Invalid output '%s' (available outputs are %s)" % (self.output, self.outputs))
        return d["value"]

    @tl.default("style")
    def _default_style(self):
        return Style()

    @tl.validate("units")
    def _validate_units(self, d):
        ureg.Unit(d["value"])  # will throw an exception if this is not a valid pint Unit
        return d["value"]

    @tl.default("cache_output")
    def _cache_output_default(self):
        return settings["ENABLE_CACHE"]

    @tl.default("property_cache_ctrl")
    def _property_cache_ctrl_default(self):
        if self.property_cache_type is None:
            return get_default_cache_ctrl()
        return make_cache_ctrl(self.property_cache_type)

    # debugging
    _requested_coordinates = tl.Instance(Coordinates, allow_none=True)
    _output = tl.Instance(UnitsDataArray, allow_none=True)
    # Flag that is True if the Node was run multi-threaded, or None if the question doesn't apply
    _multi_threaded = tl.Bool(allow_none=True, default_value=None)

    # util
    _definition_guard = False
    _traits_initialized_guard = False

    def __init__(self, **kwargs):
        """Do not overwrite me"""
        

        tkwargs = self._first_init(**kwargs)

        # make tagged "readonly" and "attr" traits read_only, and set them using set_trait
        # NOTE: The set_trait is required because this sets the traits read_only at the *class* level;
        #       on subsequent initializations, they will already be read_only.
        with self.hold_trait_notifications():
            for name, trait in self.traits().items():
                if settings["DEBUG"]:
                    trait.read_only = False
                elif trait.metadata.get("readonly") or trait.metadata.get("attr"):
                    if name in tkwargs:
                        self.set_trait(name, tkwargs.pop(name))
                    trait.read_only = True

        # Call traitlets constructor
        super(Node, self).__init__(**tkwargs)

        self._traits_initialized_guard = True

        self.init()

    def _first_init(self, **kwargs):
        """Only overwrite me if absolutely necessary

        Parameters
        ----------
        **kwargs
            Keyword arguments provided by user when class was instantiated.

        Returns
        -------
        dict
            Keyword arguments that will be passed to the standard intialization function.
        """
        return kwargs

    def init(self):
        """Overwrite this method if a node needs to do any additional initialization after the standard initialization."""
        pass

    @property
    def attrs(self):
        """List of node attributes"""
        return [name for name in self.traits() if self.trait_metadata(name, "attr")]

    @property
    def _repr_info(self):
        keys = self._repr_keys[:]
        if self.trait_is_defined("output") and self.output is not None:
            if "output" not in keys:
                keys.append("output")
        elif self.trait_is_defined("outputs") and self.outputs is not None:
            if "outputs" not in keys:
                keys.append("outputs")
        return ", ".join("%s=%s" % (key, repr(getattr(self, key))) for key in keys)

    def __repr__(self):
        return "<%s(%s)>" % (self.__class__.__name__, self._repr_info)

    def __str__(self):
        return "<%s(%s) attrs: %s>" % (self.__class__.__name__, self._repr_info, ", ".join(self.attrs))

    @common_doc(COMMON_DOC)
    def eval(self, coordinates, **kwargs):
        """
        Evaluate the node at the given coordinates.

        Parameters
        ----------
        coordinates : podpac.Coordinates
            {requested_coordinates}
        **kwargs: **dict
            Additional key-word arguments passed down the node pipelines, used internally

        Returns
        -------
        output : {eval_return}
        """

        output = kwargs.get("output", None)
        # check crs compatibility
        if output is not None and "crs" in output.attrs and output.attrs["crs"] != coordinates.crs:
            raise ValueError(
                "Output coordinate reference system ({}) does not match".format(output.crs)
                + "request Coordinates coordinate reference system ({})".format(coordinates.crs)
            )

        if settings["DEBUG"]:
            self._requested_coordinates = coordinates

        # Caching is now done explicitly with a Caching node
        data = self._eval(coordinates, **kwargs)

        # extract single output, if necessary
        # subclasses should extract single outputs themselves if possible, but this provides a backup
        if "output" in data.dims and self.output is not None:
            data = data.sel(output=self.output)

        # transpose data to match the dims order of the requested coordinates
        order = [dim for dim in coordinates.xdims if dim in data.dims]
        if "output" in data.dims:
            order.append("output")
        data = data.part_transpose(order)

        if settings["DEBUG"]:
            self._output = data

        # Add style information
        data.attrs["layer_style"] = self.style

        if self.units is not None:
            data.attrs["units"] = self.units

        # Add crs if it is missing
        if "crs" not in data.attrs:
            data.attrs["crs"] = coordinates.crs

        return data

    def _eval(self, coordinates, output=None, _selector=None):
        raise NotImplementedError

    def eval_group(self, group):
        """
        Evaluate the node for each of the coordinates in the group.

        Parameters
        ----------
        group : podpac.CoordinatesGroup
            Group of coordinates to evaluate.

        Returns
        -------
        outputs : list
            evaluation output, list of UnitsDataArray objects
        """

        return [self.eval(coords) for coords in group]

    def find_coordinates(self):
        """
        Get all available coordinates for the Node. Implemented in child classes.

        Returns
        -------
        coord_list : list
            list of available coordinates (Coordinates objects)
        """

        raise NotImplementedError

    def get_bounds(self, crs="default"):
        """Get the full available coordinate bounds for the Node.

        Arguments
        ---------
        crs : str
            Desired CRS for the bounds.
            If not specified, the default CRS in the podpac settings is used. Optional.

        Returns
        -------
        bounds : dict
            Bounds for each dimension. Keys are dimension names and values are tuples (min, max).
        crs : str
            The CRS for the bounds.
        """

        if crs == "default":
            crs = podpac.settings["DEFAULT_CRS"]

        bounds = {}
        for coords in self.find_coordinates():
            ct = coords.transform(crs)
            for dim, (lo, hi) in ct.bounds.items():
                if dim not in bounds:
                    bounds[dim] = (lo, hi)
                else:
                    bounds[dim] = (min(lo, bounds[dim][0]), max(hi, bounds[dim][1]))

        return bounds, crs

    @common_doc(COMMON_DOC)
    def create_output_array(self, coords, data=np.nan, attrs=None, outputs=None, **kwargs):
        """
        Initialize an output data array

        Parameters
        ----------
        coords : podpac.Coordinates
            {arr_coords}
        data : None, number, or array-like (optional)
            {arr_init_type}
        attrs : dict
            Attributes to add to output -- UnitsDataArray.create uses the 'crs' portion contained in here
        outputs : list[string], optional
            Default is self.outputs. List of strings listing the outputs
        **kwargs
            {arr_kwargs}

        Returns
        -------
        {arr_return}
        """

        if attrs is None:
            attrs = {}

        if "layer_style" not in attrs:
            attrs["layer_style"] = self.style
        if "crs" not in attrs:
            attrs["crs"] = coords.crs
        if "units" not in attrs and self.units is not None:
            attrs["units"] = ureg.Unit(self.units)
        if "geotransform" not in attrs:
            try:
                attrs["geotransform"] = coords.geotransform
            except (TypeError, AttributeError):
                pass
        if outputs is None:
            outputs = self.outputs
        if outputs == []:
            outputs = None

        return UnitsDataArray.create(coords, data=data, outputs=outputs, dtype=self.dtype, attrs=attrs, **kwargs)

    def trait_is_defined(self, name):
        return trait_is_defined(self, name)

    def probe(self, lat=None, lon=None, time=None, alt=None, crs=None):
        """Evaluates every part of a node / pipeline at a point and records
        which nodes are actively being used.

        Parameters
        ------------
        lat : float, optional
            Default is None. The latitude location
        lon : float, optional
            Default is None. The longitude location
        time : float, np.datetime64, optional
            Default is None. The time
        alt : float, optional
            Default is None. The altitude location
        crs : str, optional
            Default is None. The CRS of the request.

        Returns
        ---------
        dict
            A dictionary that contains the following for each node:
                * "active": bool,   # If the node is being used or not
                * "value": float,   # The value of the node evaluated at that point
                * "inputs": list,   # List of names of input nodes (based on definition)
                * "name": str,      # node.style.name or self.base_ref if the style name is empty
                * "node_hash": str, # The node's hash
        """
        return probe_node(self, lat, lon, time, alt, crs)

    def cache(self, node_type="hash", cache_type=None, uid=None, **kwargs):
        """This is a convenience function that creates a Cache node following this Node.
        This means that any evaluation of the output of this function is cached using the
        requested caching method

        Parameters
        ----------
        node_type : str, optional
            One of "hash" or "Zarr", "hash" by default.
        cache_type : str, optional
            One of "ram" or "disk", controlling where the output is cached, by default uses podpac.settings["DEFAULT_CACHE"].
            Note, "disk" caching uses the path specified by the user in `podpac.settings.cache_path`.
        uid : str, optional
            A unique identifier for this node. This is used to extract data from the cache. By default uses
            self.hash of the output `CacheNode` from this function.
        **kwargs : dict
            Any remaining key-word arguments are passed on to the constructor of the `CacheNode`.

        Returns
        -------
        podpac.core.cache.cache_interface.CacheNode
            The cache node using this node as its source.

        Raises
        ------
        ValueError
            When an invalid cache_type is specified
        ValueError
            If cache_type == 'zarr', but self.coordinates is None
        """
        if uid is not None:
            kwargs["cache_uid"] = uid

        if cache_type is None:
            cache_type = settings["DEFAULT_CACHE"]

        # Decide whether to use the ZarrCache or HashCache
        # check is self.coordinates exists
        if node_type == "hash":
            if "cache_ctrl" in kwargs and isinstance(kwargs["cache_ctrl"], list):
                kwargs["cache_ctrl"] = podpac.core.cache.cache_ctrl.make_cache_ctrl(kwargs["cache_ctrl"])
            return podpac.caches.HashCache(source=self, cache_type=cache_type, **kwargs)
        elif node_type == "zarr":
            if not trait_is_defined(self, "coordinates") or self.coordinates is None:
                raise ValueError("Cannot use ZarrCache without coordinates")
            else:
                return podpac.caches.ZarrCache(source=self, cache_type=cache_type, **kwargs)
        else:
            raise ValueError("Invalid cache type: %s. Valid cache types: zarr, hash" % cache_type)

    def interpolate(self, interpolation="nearest", **kwargs):
        """This is a convenient function that creates an Interpolation Node following this Node.
        This means any evaluation of the output of this function will be interpolated to the
        request coordinates.

        Parameters
        ----------
        interpolation : str, optional
            Interpolation type, see `podpac.interpolators.Interpolate` for options, by default "nearest"
        **kwargs : dict
            Additional key-word arguments passed on to the `Interpolate` node instantiation

        Returns
        -------
        podpac.interpolators.Interpolate
            The interpolation mode, using this node as its source
        """
        return podpac.interpolators.Interpolate(source=self, interpolation=interpolation, **kwargs)

    # -----------------------------------------------------------------------------------------------------------------
    # Serialization
    # -----------------------------------------------------------------------------------------------------------------

    @tl.default('base_ref')
    def _default_base_ref(self):
        """
        Default reference/name in node definitions

        Returns
        -------
        str
            Name of the node in node definitions
        """
        return self.__class__.__name__ 

    @property
    def _base_definition(self):
        d = OrderedDict()

        # node and plugin
        if self.__module__ == "podpac":
            d["node"] = self.__class__.__name__
        elif self.__module__.startswith("podpac."):
            _, module = self.__module__.split(".", 1)
            d["node"] = "%s.%s" % (module, self.__class__.__name__)
        else:
            d["plugin"] = self.__module__
            d["node"] = self.__class__.__name__

        # attrs/inputs
        attrs = {}
        inputs = {}
        for name in self.attrs:
            value = getattr(self, name)

            if (
                isinstance(value, Node)
                or (
                    isinstance(value, (list, tuple, np.ndarray))
                    and (len(value) > 0)
                    and all(isinstance(elem, Node) for elem in value)
                )
                or (
                    isinstance(value, dict)
                    and (len(value) > 0)
                    and all(isinstance(elem, Node) for elem in value.values())
                )
            ):
                inputs[name] = value
            else:
                attrs[name] = value

        if "units" in attrs and attrs["units"] is None:
            del attrs["units"]

        if "outputs" in attrs and attrs["outputs"] is None:
            del attrs["outputs"]

        if "output" in attrs and attrs["output"] is None:
            del attrs["output"]

        if attrs:
            d["attrs"] = attrs

        if inputs:
            d["inputs"] = inputs

        if not type(self.style) is Style and isinstance(self.style, Style):
            d["style_class"] = self.style.__class__.__module__ + "." + self.style.__class__.__name__
        # style
        if self.style.definition:
            d["style"] = self.style.definition

        return d

    @cached_property
    def definition(self):
        """
                Full node definition.
        1
                Returns
                -------
                OrderedDict
                    Dictionary-formatted node definition.
        """

        if getattr(self, "_definition_guard", False):
            raise NodeDefinitionError("node definition has a circular dependency")

        if not getattr(self, "_traits_initialized_guard", False):
            raise NodeDefinitionError("node is not yet fully initialized")

        try:
            self._definition_guard = True

            nodes = []
            refs = []
            definitions = []

            def add_node(node):
                for ref, n in zip(refs, nodes):
                    if node == n:
                        return ref

                # get base definition
                d = node._base_definition

                if "inputs" in d:
                    # sort and shallow copy
                    d["inputs"] = OrderedDict([(key, d["inputs"][key]) for key in sorted(d["inputs"].keys())])

                    # replace nodes with references, adding nodes depth first
                    for key, value in d["inputs"].items():
                        if isinstance(value, Node):
                            d["inputs"][key] = add_node(value)
                        elif isinstance(value, (list, tuple, np.ndarray)):
                            d["inputs"][key] = [add_node(item) for item in value]
                        elif isinstance(value, dict):
                            d["inputs"][key] = {k: add_node(v) for k, v in value.items()}
                        else:
                            raise TypeError("Invalid input '%s' of type '%s': %s" % (key, type(value)))

                if "attrs" in d:
                    # sort and shallow copy
                    d["attrs"] = OrderedDict([(key, d["attrs"][key]) for key in sorted(d["attrs"].keys())])

                # get base ref and then ensure it is unique
                ref = node.base_ref
                while ref in refs:
                    if re.search("_[1-9][0-9]*$", ref):
                        ref, i = ref.rsplit("_", 1)
                        i = int(i)
                    else:
                        i = 0
                    ref = "%s_%d" % (ref, i + 1)

                nodes.append(node)
                refs.append(ref)
                definitions.append(d)

                return ref

            # add top level node
            add_node(self)

            # finalize, verify serializable, and return
            definition = OrderedDict(zip(refs, definitions))
            definition["podpac_version"] = podpac.__version__
            json.dumps(definition, cls=JSONEncoder)
            return definition

        finally:
            self._definition_guard = False

    @property
    def json(self):
        """Definition for this node in JSON format."""

        return json.dumps(self.definition, separators=(",", ":"), cls=JSONEncoder)

    @property
    def json_pretty(self):
        """Definition for this node in JSON format, with indentation suitable for display."""

        return json.dumps(self.definition, indent=4, cls=JSONEncoder)

    @cached_property
    def hash(self):
        """hash for this node, used in caching and to determine equality."""

        # deepcopy so that the cached definition property is not modified by the deletes below
        d = deepcopy(self.definition)

        # omit version
        if "podpac_version" in d:
            del d["podpac_version"]

        # omit style in every node
        for k in d:
            if "style" in d[k]:
                del d[k]["style"]
            if "style_class" in d[k]:
                del d[k]["style_class"]

        s = json.dumps(d, separators=(",", ":"), cls=JSONEncoder)
        return hash_alg(s.encode("utf-8")).hexdigest()

    def save(self, path):
        """
        Write node to file.

        Arguments
        ---------
        path : str
            path to write to

        See Also
        --------
        load : load podpac Node from file.
        """

        with open(path, "w") as f:
            json.dump(self.definition, f, separators=(",", ":"), cls=JSONEncoder)

    def __eq__(self, other):
        if not isinstance(other, Node):
            return False
        return self.hash == other.hash

    def __ne__(self, other):
        if not isinstance(other, Node):
            return True
        return self.hash != other.hash

    # -----------------------------------------------------------------------------------------------------------------
    # Caching Interface
    # -----------------------------------------------------------------------------------------------------------------

    def get_property_cache(self, key, coordinates=None):
        """
        Get cached data for this node.
        Parameters
        ----------
        key : str
            Key for the cached data, e.g. 'output'
        coordinates : podpac.Coordinates, optional
            Coordinates for which the cached data should be retrieved. Omit for coordinate-independent data.
        Returns
        -------
        data : any
            The cached data.
        Raises
        ------
        NodeException
            Cached data not found.
        """

        try:
            self.definition
        except NodeDefinitionError as e:
            raise NodeException("Cache unavailable, %s (key='%s')" % (e.args[0], key))

        if self.property_cache_ctrl is None or not self.has_property_cache(key, coordinates=coordinates):
            raise NodeException("cached data not found for key '%s' and coordinates %s" % (key, coordinates))

        return self.property_cache_ctrl.get(self, key, coordinates=coordinates)

    def put_property_cache(self, data, key, coordinates=None, expires=None, overwrite=True):
        """
        Cache data for this node.
        Parameters
        ----------
        data : any
            The data to cache.
        key : str
            Unique key for the data, e.g. 'output'
        coordinates : podpac.Coordinates, optional
            Coordinates that the cached data depends on. Omit for coordinate-independent data.
        expires : float, datetime, timedelta
            Expiration date. If a timedelta is supplied, the expiration date will be calculated from the current time.
        overwrite : bool, optional
            Overwrite existing data, default True.
        Raises
        ------
        NodeException
            Cached data already exists (and overwrite is False)
        """

        try:
            self.definition
        except NodeDefinitionError as e:
            raise NodeException("Cache unavailable, %s (key='%s')" % (e.args[0], key))

        if self.property_cache_ctrl is None:
            return

        if not overwrite and self.has_property_cache(key, coordinates=coordinates):
            raise NodeException("Cached data already exists for key '%s' and coordinates %s" % (key, coordinates))

        with thread_manager.cache_lock:
            self.property_cache_ctrl.put(self, data, key, coordinates=coordinates, expires=expires, update=overwrite)

    def has_property_cache(self, key, coordinates=None):
        """
        Check for cached data for this node.
        Parameters
        ----------
        key : str
            Key for the cached data, e.g. 'output'
        coordinates : podpac.Coordinates, optional
            Coordinates for which the cached data should be retrieved. Omit for coordinate-independent data.
        Returns
        -------
        bool
            True if there is cached data for this node, key, and coordinates.
        """

        try:
            self.definition
        except NodeDefinitionError as e:
            raise NodeException("Cache unavailable, %s (key='%s')" % (e.args[0], key))

        if self.property_cache_ctrl is None:
            return False

        with thread_manager.cache_lock:
            return self.property_cache_ctrl.has(self, key, coordinates=coordinates)

    def rem_property_cache(self, key, coordinates=None, mode="all"):
        """
        Clear cached data for this node.

        Parameters
        ----------
        key : str
            Delete cached objects with this key. If `'*'`, cached data is deleted for all keys.
        coordinates : podpac.Coordinates, str, optional
            Default is None. Delete cached objects for these coordinates. If `'*'`, cached data is deleted for all
            coordinates, including coordinate-independent data. If None, will only affect coordinate-independent data.
        mode: str, optional
            Specify which cache stores are affected. Default 'all'.


        See Also
        ---------
        `podpac.core.cache.cache.CacheCtrl.clear` to remove ALL cache for ALL nodes.
        """

        try:
            self.definition
        except NodeDefinitionError as e:
            raise NodeException("Cache unavailable, %s (key='%s')" % (e.args[0], key))

        if self.property_cache_ctrl is None:
            return

        self.property_cache_ctrl.rem(self, item=key, coordinates=coordinates, mode=mode)

    # --------------------------------------------------------#
    #  Class Methods (Deserialization)
    # --------------------------------------------------------#

    @classmethod
    def from_definition(cls, definition):
        """
        Create podpac Node from a dictionary definition.

        Arguments
        ---------
        d : dict
            node definition

        Returns
        -------
        :class:`Node`
            podpac Node

        See Also
        --------
        definition : node definition as a dictionary
        from_json : create podpac node from a JSON definition
        load : create a node from file
        """

        if "podpac_version" in definition and definition["podpac_version"] != podpac.__version__:
            warnings.warn(
                "node definition version mismatch "
                "(this node was created with podpac version '%s', "
                "but your current podpac version is '%s')" % (definition["podpac_version"], podpac.__version__)
            )

        if len(definition) == 0:
            raise ValueError("Invalid definition: definition cannot be empty.")

        # parse node definitions in order
        nodes = OrderedDict()
        output_node = None
        for name, d in definition.items():
            if name == "podpac_output_node":
                output_node = d
                continue
            if name == "podpac_version":
                continue

            if "node" not in d:
                raise ValueError("Invalid definition for node '%s': 'node' property required" % name)

            _process_kwargs(name, d, definition, nodes)

        # look for podpac_output_node attribute
        if output_node is None:
            return list(nodes.values())[-1]

        if output_node not in nodes:
            raise ValueError(
                "Invalid definition for value 'podpac_output_node': reference to nonexistent node '%s' in lookup_attrs"
                % (output_node)
            )
        return nodes[output_node]

    @classmethod
    def from_json(cls, s):
        """
        Create podpac Node from a JSON definition.

        Arguments
        ---------
        s : str
            JSON-formatted node definition

        Returns
        -------
        :class:`Node`
            podpac Node

        See Also
        --------
        json : node definition as a JSON string
        load : create a node from file
        """

        d = json.loads(s, object_pairs_hook=OrderedDict)
        return cls.from_definition(d)

    @classmethod
    def load(cls, path):
        """
        Create podpac Node from file.

        Arguments
        ---------
        path : str
            path to text file containing a JSON-formatted node definition

        Returns
        -------
        :class:`Node`
            podpac Node

        See Also
        --------
        save : save a node to file
        """

        with open(path) as f:
            d = json.load(f, object_pairs_hook=OrderedDict)
        return cls.from_definition(d)

    @classmethod
    def from_url(cls, url):
        """
        Create podpac Node from a WMS/WCS request.

        Arguments
        ---------
        url : str, dict
            The raw WMS/WCS request url, or a dictionary of query parameters

        Returns
        -------
        :class:`Node`
            A full Node with sub-nodes based on the definition of the node from the URL

        Notes
        -------
        The request can specify the PODPAC node by four different mechanism:

        * Direct node name: PODPAC will look for an appropriate node in podpac.datalib
        * JSON definition passed using the 'PARAMS' query string: Need to specify the special LAYER/COVERAGE value of
          "%PARAMS%"
        * By pointing at the JSON definition retrievable with a http GET request:
          e.g. by setting LAYER/COVERAGE value to https://my-site.org/pipeline_definition.json
        * By pointing at the JSON definition retrievable from an S3 bucket that the user has access to:
          e.g by setting LAYER/COVERAGE value to s3://my-bucket-name/pipeline_definition.json
        """
        query_params = _get_query_params_from_url(url)

        if _get_param(query_params, "SERVICE") == "WMS":
            layer = _get_param(query_params, "LAYERS")
        elif _get_param(query_params, "SERVICE") == "WCS":
            layer = _get_param(query_params, "COVERAGE")

        d = None
        if layer.startswith("https://"):
            d = _get_from_url(layer).json()
        elif layer.startswith("s3://"):
            parts = layer.split("/")
            bucket = parts[2]
            key = "/".join(parts[3:])
            s3 = S3CacheStore(s3_bucket=bucket)
            s = s3._load(key)
        elif layer == "%PARAMS%":
            s = _get_param(query_params, "PARAMS")
        else:
            p = _get_param(query_params, "PARAMS")
            if p is None:
                p = "{}"
            if not isinstance(p, dict):
                p = json.loads(p)
            return cls.from_name_params(layer, p)

        if d is None:
            d = json.loads(s, object_pairs_hook=OrderedDict)

        return cls.from_definition(d)

    @classmethod
    def from_name_params(cls, name, params=None):
        """
        Create podpac Node from a WMS/WCS request.

        Arguments
        ---------
        name : str
            The name of the PODPAC Node / Layer
        params : dict, optional
            Default is None. Dictionary of parameters to modify node attributes, style, or completely/partially define the node.
            This dictionary can either be a `Node.definition` or `Node.definition['attrs']`. Node, the specified `name` always
            take precidence over anything defined in `params` (e.g. params['node'] won't be used).

        Returns
        -------
        :class:`Node`
            A full Node with sub-nodes based on the definition of the node from the node name and parameters

        """
        layer = name
        p = params

        d = None
        if p is None:
            p = {}
        definition = {}
        # If one of the special names are in the params list, then add params to the root layer
        if "node" in p or "plugin" in p or "style" in p or "attrs" in p:
            definition.update(p)
        else:
            definition["attrs"] = p
        definition.update({"node": layer})  # The user-specified node name ALWAYS takes precidence.
        d = OrderedDict({layer.replace(".", "-"): definition})

        return cls.from_definition(d)

    @classmethod
    def get_ui_spec(cls, help_as_html=False):
        """Get spec of node attributes for building a ui

        Parameters
        ----------
        help_as_html : bool, optional
            Default is False. If True, the docstrings will be converted to html before storing in the spec.

        Returns
        -------
        dict
            Spec for this node that is readily json-serializable
        """
        filter = []
        spec = {"help": cls.__doc__, "module": cls.__module__ + "." + cls.__name__, "attrs": {}, "style": {}}
        # Strip out starting spaces in the help text so that markdown parsing works correctly
        if spec["help"] is None:
            spec["help"] = "No help text to display."
        spec["help"] = spec["help"].replace("\n    ", "\n")

        if help_as_html:
            from numpydoc.docscrape_sphinx import SphinxDocString
            from docutils.core import publish_string

            tmp = SphinxDocString(spec["help"])
            tmp2 = publish_string(str(tmp), writer_name="html")
            slc = slice(tmp2.index(b'<div class="document">'), tmp2.index(b"</body>"))
            spec["help"] = tmp2[slc].decode()

        # find any default values that are defined by function with decorators
        # e.g. using @tl.default("trait_name")
        #            def _default_trait_name(self): ...
        function_defaults = {}
        for attr in dir(cls):
            atr = getattr(cls, attr)
            if not isinstance(atr, tl.traitlets.DefaultHandler):
                continue
            try:
                try:
                    def_val = atr(cls())
                except:
                    def_val = atr(cls)
                if isinstance(def_val, NodeTrait):
                    def_val = def_val.name
                    print("Changing Nodetrait to string")
                # if "NodeTrait" not in str(atr(cls)):
                function_defaults[atr.trait_name] = def_val
            except Exception:
                _logger.warning(
                    "For node {}: Failed to generate default from function for trait {}".format(
                        cls.__name__, atr.trait_name
                    )
                )

        for attr in dir(cls):
            if attr in filter:
                continue
            attrt = getattr(cls, attr)
            if not isinstance(attrt, tl.TraitType):
                continue
            if not attrt.metadata.get("attr", False):
                continue
            type_ = attrt.__class__.__name__

            try:
                schema = getattr(attrt, "_schema")
            except:
                schema = None

            type_extra = str(attrt)
            if type_ == "Union":
                type_ = [t.__class__.__name__ for t in attrt.trait_types]
                type_extra = "Union"
            elif type_ == "Instance":
                type_ = attrt.klass.__name__
                if type_ == "Node":
                    type_ = "NodeTrait"
                type_extra = attrt.klass
            elif type_ == "Dict" and schema is None:
                try:
                    schema = {
                        "key": getattr(attrt, "_key_trait").__class__.__name__,
                        "value": getattr(attrt, "_value_trait").__class__.__name__,
                    }
                except Exception as e:
                    print("Could not find schema for", attrt, " of type", type_)
                    schema = None

            required = attrt.metadata.get("required", False)
            hidden = attrt.metadata.get("hidden", False)
            if attr in function_defaults:
                default_val = function_defaults[attr]
            else:
                default_val = attrt.default()
            if not isinstance(type_extra, str):
                type_extra = str(type_extra)
            try:
                if np.isnan(default_val):
                    default_val = "nan"
            except:
                pass

            if default_val == tl.Undefined:
                default_val = None

            spec["attrs"][attr] = {
                "type": type_,
                "type_str": type_extra,  # May remove this if not needed
                "values": getattr(attrt, "values", None),
                "default": default_val,
                "help": attrt.help,
                "required": required,
                "hidden": hidden,
                "schema": schema,
            }

        try:
            # This returns the
            style_json = json.loads(cls().style.json)  # load the style from the cls
        except:
            style_json = {}

        spec["style"] = style_json  # this does not work, because node not created yet?

        """
        I will manually define generic defaults here. Eventually we may want to
        dig into this and create node specific styling. This will have to be done under each
        node. But may be difficult to add style to each node?

        Example: podpac.core.algorithm.utility.SinCoords.Style ----> returns a tl.Instance
        BUT if I do:
        podpac.core.algorithm.utility.SinCoords().style.json ---> outputs style

        ERROR if no parenthesis are given. So how can this be done without instantiating the class?

        Will need to ask @MPU how to define a node specific style.
        """
        # spec["style"] = {
        #     "name": "?",
        #     "units": "m",
        #     "clim": [-1.0, 1.0],
        #     "colormap": "jet",
        #     "enumeration_legend": "?",
        #     "enumeration_colors": "?",
        #     "default_enumeration_legend": "unknown",
        #     "default_enumeration_color": (0.2, 0.2, 0.2),
        # }

        spec.update(getattr(cls, "_ui_spec", {}))
        return spec


def _lookup_input(nodes, name, value, definition):
    """check if inputs of a node are stored in nodes, if not add them

    Parameters
    -----------
    nodes: OrderedDict
        Keys: Node names (strings)
        Values: Node objects

    name: string
        the Node whose inputs are being checked

    value: string, list, dictionary:
        the Node (or collection of Nodes) which is being looked

    definition: pipeline definition

    Returns
    --------
    node: the node searched for

    Note: this function calles _process_kwargs, which alters nodes by loading a Node if it is not yet in nodes.

    """
    # containers
    if isinstance(value, list):
        return [_lookup_input(nodes, name, elem, definition) for elem in value]

    if isinstance(value, dict):
        return {k: _lookup_input(nodes, name, v, definition) for k, v in value.items()}

    # node reference
    if not isinstance(value, six.string_types):
        raise ValueError(
            "Invalid definition for node '%s': invalid reference '%s' of type '%s' in inputs"
            % (name, value, type(value))
        )
    # node not yet discovered yet
    if not value in nodes:
        # Look for it in the definition items:
        for found_name, d in definition.items():
            if value != found_name:
                continue
            # Load the node into nodes
            _process_kwargs(found_name, d, definition, nodes)

            break

    if not value in nodes:
        raise ValueError(
            "Invalid definition for node '%s': reference to nonexistent node '%s' in inputs" % (name, value)
        )
    node = nodes[value]

    # copy in debug mode
    if settings["DEBUG"]:
        node = deepcopy(node)

    return node


def _lookup_attr(nodes, name, value):
    # containers
    if isinstance(value, list):
        return [_lookup_attr(nodes, name, elem) for elem in value]

    if isinstance(value, dict):
        return {k: _lookup_attr(nodes, name, v) for k, v in value.items()}

    if not isinstance(value, six.string_types):
        raise ValueError(
            "Invalid definition for node '%s': invalid reference '%s' of type '%s' in lookup_attrs"
            % (name, value, type(value))
        )

    # node
    elems = value.split(".")
    if elems[0] not in nodes:
        raise ValueError(
            "Invalid definition for node '%s': reference to nonexistent node '%s' in lookup_attrs" % (name, elems[0])
        )

    # subattrs
    attr = nodes[elems[0]]
    for n in elems[1:]:
        if not hasattr(attr, n):
            raise ValueError(
                "Invalid definition for node '%s': reference to nonexistent attribute '%s' in lookup_attrs value '%s"
                % (name, n, value)
            )
        attr = getattr(attr, n)

    # copy in debug mode
    if settings["DEBUG"]:
        attr = deepcopy(attr)

    return attr


def _process_kwargs(name, d, definition, nodes):
    """create a node and add it to nodes

    Parameters
    -----------
    nodes: OrderedDict
        Keys: Node names (strings)
        Values: Node objects

    name: string
        the Node which will be created

    d: the definition of the node to be created

    definition: pipeline definition

    Returns
    --------
    Nothing, but loads the node with name "name" and definition "d" into nodes


    """
    # get node class
    module_root = d.get("plugin", "podpac")
    node_string = "%s.%s" % (module_root, d["node"])
    module_name, node_name = node_string.rsplit(".", 1)
    try:
        module = importlib.import_module(module_name)
    except ImportError:
        raise ValueError("Invalid definition for node '%s': no module found '%s'" % (name, module_name))
    try:
        node_class = getattr(module, node_name)
    except AttributeError:
        raise ValueError(
            "Invalid definition for node '%s': class '%s' not found in module '%s'" % (name, node_name, module_name)
        )

    kwargs = {}
    for k, v in d.get("attrs", {}).items():
        if isinstance(getattr(node_class, k), tl.TraitType) and hasattr(getattr(node_class, k), "klass") and isinstance(v, OrderedDict) and  getattr(node_class, k).klass == Coordinates:
            kwargs[k] = Coordinates.from_definition(v)
        else:
            kwargs[k] = v

    for k, v in d.get("inputs", {}).items():
        kwargs[k] = _lookup_input(nodes, name, v, definition)

    for k, v in d.get("lookup_attrs", {}).items():
        kwargs[k] = _lookup_attr(nodes, name, v)

    if "style" in d:
        if "style_class" in d:
            style_root = module_root
            # style_string  = "%s.%s" % (style_root, d["style_class"])
            style_string  = d["style_class"]
            module_style_name, style_name = style_string.rsplit(".", 1)
            
            try:
                style_module = importlib.import_module(module_style_name)
            except ImportError:
                raise ValueError("Invalid definition for style module '%s': no module found '%s'" % (name, module_style_name))
            try:
                style_class = getattr(style_module, style_name)
            except AttributeError:
                raise ValueError(
                    "Invalid definition for style '%s': style class '%s' not found in style module '%s'" % (name, style_name, module_style_name)
                )
        else:  
            style_class = getattr(node_class, "style", Style)
        if isinstance(style_class, tl.TraitType):
            # Now we actually have to look through the class to see
            # if there is a custom initializer for style
            for attr in dir(node_class):
                atr = getattr(node_class, attr)
                if not isinstance(atr, tl.traitlets.DefaultHandler) or atr.trait_name != "style":
                    continue
                try:
                    style_class = atr(node_class)
                except Exception as e:
                    try:
                        style_class = atr(node_class())
                    except:
                        style_class = style_class.klass
        try:
            kwargs["style"] = style_class.from_definition(d["style"])
        except Exception as e:
            kwargs["style"] = Style.from_definition(d["style"])


    for k in d:
        if k not in ["node", "inputs", "attrs", "lookup_attrs", "plugin", "style", "style_class"]:
            raise ValueError("Invalid definition for node '%s': unexpected property '%s'" % (name, k))

    for k in kwargs.keys():
        if not (hasattr(node_class, k) and isinstance(getattr(node_class, k), tl.TraitType)):
            logging.warn("Node definition has key '{}' that will not be set at node creation: attribute is not of type tl.TraitType".format(k))

    nodes[name] = node_class(**kwargs)
    

# --------------------------------------------------------#
#  Decorators
# --------------------------------------------------------#<|MERGE_RESOLUTION|>--- conflicted
+++ resolved
@@ -138,17 +138,13 @@
     cache_output = tl.Bool()
     _from_cache = False
     force_eval = tl.Bool(False)
-<<<<<<< HEAD
 
     property_cache_type = tl.Union(
         [tl.List(tl.Enum(_CACHE_STORES.keys())), tl.Enum(_CACHE_STORES.keys())], allow_none=True, default_value=None
     )
     property_cache_ctrl = tl.Instance(CacheCtrl, allow_none=True)
-=======
-    cache_ctrl = tl.Instance(CacheCtrl, allow_none=True)
     
     base_ref = tl.Unicode()
->>>>>>> 422ba82d
 
     # list of attribute names, used by __repr__ and __str__ to display minimal info about the node
     # e.g. data sources use ['source']
@@ -198,7 +194,6 @@
 
     def __init__(self, **kwargs):
         """Do not overwrite me"""
-        
 
         tkwargs = self._first_init(**kwargs)
 
@@ -1421,7 +1416,7 @@
             logging.warn("Node definition has key '{}' that will not be set at node creation: attribute is not of type tl.TraitType".format(k))
 
     nodes[name] = node_class(**kwargs)
-    
+
 
 # --------------------------------------------------------#
 #  Decorators
