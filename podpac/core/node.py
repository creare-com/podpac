--- conflicted
+++ resolved
@@ -136,13 +136,8 @@
         The numpy datatype of the output. Currently only `float` is supported.
     evaluated : Bool
         Flag indicating if the node has been evaluated.
-<<<<<<< HEAD
-    evaluated_coordinates : Coordinates
-        {evaluated_coordinates}
-=======
-    requested_coordinates : podpac.Coordinate
+    requested_coordinates : podpac.Coordinates
         {requested_coordinates}
->>>>>>> 690f7e9b
         This attribute stores the coordinates that were last used to evaluate the node.
     implicit_pipeline_evaluation : Bool
         Flag indicating if nodes as part of a pipeline should be automatically evaluated when
@@ -162,21 +157,17 @@
         The interpolation type to use for the node. Not all nodes use this attribute.
     """
 
-    output = tl.Instance(UnitsDataArray, allow_none=True, default_value=None)
+    output = tl.Instance(UnitsDataArray, allow_none=True)
     @tl.default('output')
     def _output_default(self):
         return self.initialize_output_array('nan')
 
-    native_coordinates = tl.Instance(Coordinates, allow_none=True, default=None)
+    native_coordinates = tl.Instance(Coordinates, allow_none=True)
     evaluated = tl.Bool(default_value=False)
-    implicit_pipeline_evaluation = tl.Bool(default_value=True, help="Evaluate the pipeline implicitly (True, Default)")
-<<<<<<< HEAD
-    evaluated_coordinates = tl.Instance(Coordinates, allow_none=True)
-=======
-    requested_coordinates = tl.Instance('podpac.core.coordinate.Coordinate', allow_none=True)
->>>>>>> 690f7e9b
+    implicit_pipeline_evaluation = tl.Bool(default_value=True)
+    requested_coordinates = tl.Instance(Coordinates, allow_none=True)
     units = Units(default_value=None, allow_none=True)
-    dtype = tl.Any(default_value=float)
+    dtype = tl.Any(default_value=float) # TODO JXM
     cache_type = tl.Enum([None, 'disk', 'ram'], allow_none=True)
     node_defaults = tl.Dict(allow_none=True)
     interpolation = tl.Unicode('')
@@ -238,13 +229,8 @@
 
         Parameters
         ----------
-<<<<<<< HEAD
         coordinates : podpac.Coordinates
-            {evaluated_coordinates}
-=======
-        coordinates : podpac.Coordinate
             {requested_coordinates}
->>>>>>> 690f7e9b
         output : podpac.UnitsDataArray, optional
             {execute_out}
         method : str, optional
@@ -256,56 +242,10 @@
             Children need to implement this method, otherwise this error is raised. 
         """
         raise NotImplementedError
-<<<<<<< HEAD
-=======
-    
-    def get_output_shape(self, coords=None):
-        """Returns the shape of the output based on the evaluated coordinates. This shape is jointly determined by the
-        input or evaluated coordinates and the native_coordinates (if present).
-
-        Parameters
-        -----------
-        coords: podpac.Coordinates, optional
-            Requested coordinates that help determine the shape of the output. Uses self.requested_coordinates if not 
-            supplied. 
-
-        Returns
-        -------
-        tuple/list
-            Size of the dimensions of the output
-
-        Raises
-        ------
-        NodeException
-            If the shape cannot be automatically determined, this exception is raised. 
-        """
-
-        # Changes here likely will also require changes in initialize_output_array
-        if coords is None: 
-            ev = self.requested_coordinates
-        else: 
-            ev = coords
-        #nv = self._trait_values.get('native_coordinates',  None)
-        # Switching from _trait_values to hasattr because "native_coordinates"
-        # not showing up in _trait_values
-        if hasattr(self, 'native_coordinates'):
-            nv = self.native_coordinates
-        else:
-            nv = None
-        if ev is not None and nv is not None:
-            return nv.get_shape(ev)
-        elif ev is not None and nv is None:
-            return ev.shape
-        elif nv is not None:
-            return nv.shape
-        else:
-            raise NodeException("Cannot determine shape if "
-                                "requested_coordinates and native_coordinates"
-                                " are both None.")        
-
-    def get_output_dims(self, coords=None):
-        """Returns the dimensions of the output coordinates based on the user-requested coordinates. This is jointly 
-        determined by the input or evaluated coordinates and the native_coordinates (if present).
+
+    def get_output_coords(self, coords=None):
+        """Returns the output coordinates based on the user-requested coordinates. This is jointly determined by 
+        the input or evaluated coordinates and the native_coordinates (if present).
 
         Parameters
         ----------
@@ -315,45 +255,13 @@
 
         Returns
         -------
-        list
-            A list of the coordinates
-        """
+        podpac.Coordinates
+            The coordinates of the output if the node is executed with `coords`
+        """
+
         # Changes here likely will also require changes in shape
         if coords is None:
             coords = self.requested_coordinates
-        if not isinstance(coords, (Coordinate)):
-            coords = Coordinate(coords)
-
-        #if self._trait_values.get("native_coordinates", None) is not None:
-        # Switching from _trait_values to hasattr because "native_coordinates"
-        # not showing up in _trait_values
-        if hasattr(self, "native_coordinates") and self.native_coordinates is not None:
-            dims = self.native_coordinates.dims
-        else:
-            dims = coords.dims
-        return dims
->>>>>>> 690f7e9b
-
-    def get_output_coords(self, coords=None):
-        """Returns the output coordinates based on the user-requested coordinates. This is jointly determined by 
-        the input or evaluated coordinates and the native_coordinates (if present).
-
-        Parameters
-        ----------
-        coords : podpac.Coordinates, optional
-            Requested coordinates that help determine the coordinates of the output. Uses self.requested_coordinates if 
-            not supplied.
-
-        Returns
-        -------
-        podpac.Coordinates
-            The coordinates of the output if the node is executed with `coords`
-        """
-
-        # Changes here likely will also require changes in shape
-        if coords is None:
-<<<<<<< HEAD
-            coords = self.evaluated_coordinates
 
         if coords is None:
             coords = Coordinates()
@@ -361,11 +269,6 @@
         if not isinstance(coords, Coordinates):
             assert False
             coords = Coordinates(coords)
-=======
-            coords = self.requested_coordinates
-        if not isinstance(coords, (Coordinate)):
-            coords = Coordinate(coords)
->>>>>>> 690f7e9b
 
         #if self._trait_values.get("native_coordinates", None) is not None:
         # Switching from _trait_values to hasattr because "native_coordinates"
@@ -779,13 +682,8 @@
         ----------
         name : str
             Name of the file prefix.
-<<<<<<< HEAD
         coordinates : podpac.Coordinates
-            {evaluated_coordinates}
-=======
-        coordinates : podpac.Coordinate
             {requested_coordinates}
->>>>>>> 690f7e9b
         outdir : str, optional
             {outdir}
             
