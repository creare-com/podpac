--- conflicted
+++ resolved
@@ -1091,12 +1091,8 @@
             }
 
         try:
-<<<<<<< HEAD
-            style_json = json.loads(cls().style.json) #load the style from the cls
-=======
             # This returns the
             style_json = json.loads(cls().style.json)  # load the style from the cls
->>>>>>> 1717de25
         except:
             style_json = {}
 
