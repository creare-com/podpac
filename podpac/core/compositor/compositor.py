--- conflicted
+++ resolved
@@ -225,13 +225,8 @@
 
     @node_eval
     @common_doc(COMMON_COMPOSITOR_DOC)
-<<<<<<< HEAD
-    def eval(self, coordinates, output=None, selector=None):
-        """Evaluates this nodes using the supplied coordinates. 
-=======
     def eval(self, coordinates, output=None):
         """Evaluates this nodes using the supplied coordinates.
->>>>>>> 4db44c60
 
         Parameters
         ----------
@@ -239,13 +234,7 @@
             {requested_coordinates}
         output : podpac.UnitsDataArray, optional
             {eval_output}
-<<<<<<< HEAD
-        selector: callable(coordinates, request_coordinates)
-            {eval_selector}
-            
-=======
-
->>>>>>> 4db44c60
+
         Returns
         -------
         {eval_return}
