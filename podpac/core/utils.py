--- conflicted
+++ resolved
@@ -15,9 +15,10 @@
 from copy import deepcopy
 from six import string_types
 import lazy_import
+
 try:
     import urllib.parse as urllib
-except:   # Python 2.7
+except:  # Python 2.7
     import urlparse as urllib
 
 import traitlets as tl
@@ -25,7 +26,7 @@
 import pandas as pd  # Core dependency of xarray
 
 # Optional Imports
-requests = lazy_import.lazy_module('requests')
+requests = lazy_import.lazy_module("requests")
 
 # create log for module
 _log = logging.getLogger(__name__)
@@ -51,6 +52,61 @@
         return func
 
     return _decorator
+
+
+def cached_property(func):
+    """Summary
+
+    Parameters
+    ----------
+    func : TYPE
+        Description
+
+    Returns
+    -------
+    TYPE
+        Description
+    """
+
+    @property
+    @functools.wraps(func)
+    def f(self):
+        """Summary
+
+        Returns
+        -------
+        TYPE
+            Description
+        """
+        cache_name = "_cached_" + func.__name__
+        if hasattr(self, cache_name):
+            cache_val = getattr(self, cache_name)
+        else:
+            cache_val = None
+        if cache_val is not None:
+            return cache_val
+        cache_val = func(self)
+        setattr(self, cache_name, cache_val)
+        return cache_val
+
+    return f
+
+
+def clear_cache(self, change, attrs):
+    """Summary
+
+    Parameters
+    ----------
+    change : TYPE
+        Description
+    attrs : TYPE
+        Description
+    """
+    if (change["old"] is None and change["new"] is not None) or np.any(
+        np.array(change["old"]) != np.array(change["new"])
+    ):
+        for attr in attrs:
+            setattr(self, "_cached_" + attr, None)
 
 
 def trait_is_defined(obj, trait):
@@ -254,13 +310,10 @@
         elif isinstance(obj, np.timedelta64):
             return podpac.core.coordinates.utils.make_timedelta_string(obj)
 
-<<<<<<< HEAD
         # datetime
         elif isinstance(obj, datetime.datetime):
             return obj.isoformat()
 
-=======
->>>>>>> 13cd5351
         # dataframe
         elif isinstance(obj, pd.DataFrame):
             return obj.to_json()
@@ -286,11 +339,13 @@
     else:
         return True
 
+
 def _get_param(params, key):
     if isinstance(params[key], list):
         return params[key][0]
     return params[key]
 
+
 def _get_query_params_from_url(url):
     if isinstance(url, string_types):
         url = urllib.parse_qs(urllib.urlparse(url).query)
@@ -301,6 +356,7 @@
         params[k.upper()] = url[k]
 
     return params
+
 
 def _get_from_url(url):
     """Helper function to get data from an url with error checking.
@@ -315,11 +371,15 @@
     try:
         r = requests.get(url)
         if r.status_code != 200:
-            _log.warning('Could not connect to {}, status code {}. \n *** Return Text *** \n {} \n *** End Return Text ***'.format(url, r.status_code, r.text))
+            _log.warning(
+                "Could not connect to {}, status code {}. \n *** Return Text *** \n {} \n *** End Return Text ***".format(
+                    url, r.status_code, r.text
+                )
+            )
 
     except requests.ConnectionError as e:
-        _log.warning('Cannot connect to {}:'.format(url) + str(e))
+        _log.warning("Cannot connect to {}:".format(url) + str(e))
         r = None
     except RuntimeError as e:
-        _log.warning('Cannot authenticate to {}. Check credentials. Error was as follows:'.format(url) + str(e))
+        _log.warning("Cannot authenticate to {}. Check credentials. Error was as follows:".format(url) + str(e))
     return r.text