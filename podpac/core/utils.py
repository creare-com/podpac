--- conflicted
+++ resolved
@@ -326,7 +326,7 @@
         r = None
     except RuntimeError as e:
         _log.warning("Cannot authenticate to {}. Check credentials. Error was as follows:".format(url) + str(e))
-<<<<<<< HEAD
+
     return r.text
 
 
@@ -443,8 +443,4 @@
 
         return wrapper
 
-    return d
-=======
-
-    return r.text
->>>>>>> bcd38f45
+    return d