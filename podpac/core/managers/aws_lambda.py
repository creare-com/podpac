"""
Lambda is `Node` manager, which executes the given `Node` on an AWS Lambda
function.
"""
import json
from collections import OrderedDict

import boto3
import traitlets as tl

from io import BytesIO

from podpac.core.settings import settings
from podpac.core.node import COMMON_NODE_DOC, Node
from podpac.core.pipeline.output import FileOutput, Output

# from podpac.core.pipeline import Pipeline
from podpac.core.utils import common_doc, JSONEncoder

try:
    import cPickle  # Python 2.7
except:
    import _pickle as cPickle

COMMON_DOC = COMMON_NODE_DOC.copy()


class Lambda(Node):
    """A `Node` wrapper to evaluate source on AWS Lambda function

    Attributes
    ----------
    AWS_ACCESS_KEY_ID : string
        access key id from AWS credentials
    AWS_SECRET_ACCESS_KEY : string`
        access key value from AWS credentials
    AWS_REGION_NAME : string
        name of the AWS region
    source: Node
        node to be evaluated
    source_output: Output
        how to output the evaluated results of `source`
    attrs: dict
        additional attributes passed on to the Lambda definition of the base node
    download_result: Bool
        Flag that indicated whether node should wait to download the data.
    """

    AWS_ACCESS_KEY_ID = tl.Unicode(allow_none=False, help="Access key ID from AWS for S3 bucket.")

    @tl.default("AWS_ACCESS_KEY_ID")
    def _AWS_ACCESS_KEY_ID_default(self):
        return settings["AWS_ACCESS_KEY_ID"]

    AWS_SECRET_ACCESS_KEY = tl.Unicode(allow_none=False, help="Access key value from AWS for S3 bucket.")

    @tl.default("AWS_SECRET_ACCESS_KEY")
    def _AWS_SECRET_ACCESS_KEY_default(self):
        return settings["AWS_SECRET_ACCESS_KEY"]

    AWS_REGION_NAME = tl.Unicode(allow_none=False, help="Region name of AWS S3 bucket.")

    @tl.default("AWS_REGION_NAME")
    def _AWS_REGION_NAME_default(self):
        return settings["AWS_REGION_NAME"]

    source = tl.Instance(Node, allow_none=False, help="Node to evaluate in a Lambda function.")

    source_output = tl.Instance(Output, allow_none=False, help="Image output information.")

    attrs = tl.Dict()
    
    download_result = tl.Bool(True).tag(attr=True)

    @tl.default("source_output")
    def _source_output_default(self):
        return FileOutput(node=self.source, name=self.source.__class__.__name__)

    s3_bucket_name = tl.Unicode(allow_none=False, help="Name of AWS s3 bucket.")

    @tl.default("s3_bucket_name")
    def _s3_bucket_name_default(self):
        return settings["S3_BUCKET_NAME"]

    s3_json_folder = tl.Unicode(allow_none=False, help="S3 folder to put JSON in.")

    @tl.default("s3_json_folder")
    def _s3_json_folder_default(self):
        return settings["S3_JSON_FOLDER"]

    s3_output_folder = tl.Unicode(allow_none=False, help="S3 folder to put output in.")

    @tl.default("s3_output_folder")
    def _s3_output_folder_default(self):
        return settings["S3_OUTPUT_FOLDER"]

    @property
    def definition(self):
        """
        The definition of this manager is the aggregation of the source node
        and source output.
        """
        d = OrderedDict()
        d["pipeline"] = self.source.definition
        if self.attrs:
            out_node = next(reversed(d["pipeline"]["nodes"].keys()))
            d["pipeline"]["nodes"][out_node]["attrs"].update(self.attrs)
        d["pipeline"]["output"] = self.source_output.definition
        return d

    @common_doc(COMMON_DOC)
    def eval(self, coordinates, output=None):
        """
        Evaluate the source node on the AWS Lambda Function at the given coordinates
        """

        d = self.definition
<<<<<<< HEAD
        d['coordinates'] = json.loads(coordinates.json)
        slash = '/' if not self.s3_json_folder.endswith('/') else ''
        filename = '%s%s_%s_%s.%s' % (
            self.s3_json_folder + slash,
=======
        d["coordinates"] = json.loads(coordinates.json)
        filename = "%s%s_%s_%s.%s" % (
            self.s3_json_folder,
>>>>>>> 13cd5351
            self.source_output.name,
            self.source.hash,
            coordinates.hash,
            "json",
        )

        # create s3 client with credentials
        # https://boto3.amazonaws.com/v1/documentation/api/latest/guide/configuration.html
        s3 = boto3.client(
            "s3",
            region_name=self.AWS_REGION_NAME,
            aws_access_key_id=self.AWS_ACCESS_KEY_ID,
            aws_secret_access_key=self.AWS_SECRET_ACCESS_KEY,
        )

        # put pipeline into s3 bucket
        s3.put_object(
            Body=(bytes(json.dumps(d, indent=4, cls=JSONEncoder).encode("UTF-8"))),
            Bucket=self.s3_bucket_name,
            Key=filename,
        )

        # wait for object to exist
<<<<<<< HEAD
        if not self.download_result:
            return
        
        waiter = s3.get_waiter('object_exists')
        filename = '%s%s_%s_%s.%s' % (
=======
        waiter = s3.get_waiter("object_exists")
        filename = "%s%s_%s_%s.%s" % (
>>>>>>> 13cd5351
            self.s3_output_folder,
            self.source_output.name,
            self.source.hash,
            coordinates.hash,
            self.source_output.format,
        )
        waiter.wait(Bucket=self.s3_bucket_name, Key=filename)

        # After waiting, load the pickle file like this:
<<<<<<< HEAD
        response = s3.get_object(Key=filename, Bucket=self.s3_bucket_name)
        body = response['Body'].read()
        self._output = cPickle.loads(body)
=======
        resource = boto3.resource("s3")
        with BytesIO() as data:
            # Get the bucket and file name programmatically - see above...
            resource.Bucket(self.s3_bucket_name).download_fileobj(filename, data)
            data.seek(0)  # move back to the beginning after writing
            self._output = cPickle.load(data)
>>>>>>> 13cd5351
        return self._output<|MERGE_RESOLUTION|>--- conflicted
+++ resolved
@@ -69,7 +69,7 @@
     source_output = tl.Instance(Output, allow_none=False, help="Image output information.")
 
     attrs = tl.Dict()
-    
+
     download_result = tl.Bool(True).tag(attr=True)
 
     @tl.default("source_output")
@@ -115,16 +115,10 @@
         """
 
         d = self.definition
-<<<<<<< HEAD
-        d['coordinates'] = json.loads(coordinates.json)
-        slash = '/' if not self.s3_json_folder.endswith('/') else ''
-        filename = '%s%s_%s_%s.%s' % (
+        d["coordinates"] = json.loads(coordinates.json)
+        slash = "/" if not self.s3_json_folder.endswith("/") else ""
+        filename = "%s%s_%s_%s.%s" % (
             self.s3_json_folder + slash,
-=======
-        d["coordinates"] = json.loads(coordinates.json)
-        filename = "%s%s_%s_%s.%s" % (
-            self.s3_json_folder,
->>>>>>> 13cd5351
             self.source_output.name,
             self.source.hash,
             coordinates.hash,
@@ -148,16 +142,11 @@
         )
 
         # wait for object to exist
-<<<<<<< HEAD
         if not self.download_result:
             return
-        
-        waiter = s3.get_waiter('object_exists')
-        filename = '%s%s_%s_%s.%s' % (
-=======
+
         waiter = s3.get_waiter("object_exists")
         filename = "%s%s_%s_%s.%s" % (
->>>>>>> 13cd5351
             self.s3_output_folder,
             self.source_output.name,
             self.source.hash,
@@ -167,16 +156,7 @@
         waiter.wait(Bucket=self.s3_bucket_name, Key=filename)
 
         # After waiting, load the pickle file like this:
-<<<<<<< HEAD
         response = s3.get_object(Key=filename, Bucket=self.s3_bucket_name)
-        body = response['Body'].read()
+        body = response["Body"].read()
         self._output = cPickle.loads(body)
-=======
-        resource = boto3.resource("s3")
-        with BytesIO() as data:
-            # Get the bucket and file name programmatically - see above...
-            resource.Bucket(self.s3_bucket_name).download_fileobj(filename, data)
-            data.seek(0)  # move back to the beginning after writing
-            self._output = cPickle.load(data)
->>>>>>> 13cd5351
         return self._output