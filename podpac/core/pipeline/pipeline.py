--- conflicted
+++ resolved
@@ -38,25 +38,8 @@
     definition = tl.Instance(OrderedDict, help="pipeline definition")
     nodes = tl.Instance(OrderedDict, help="pipeline nodes")
     pipeline_output = tl.Instance(Output, help="pipeline output")
-<<<<<<< HEAD
-    implicit_pipeline_evaluation = tl.Bool(True)
     do_write_output = tl.Bool(True)
 
-    @property
-    def native_coordinates(self):
-        return self.pipeline_output.node.native_coordinates
-
-    @property
-    def output(self):
-        return self.pipeline_output.node.output
-
-    @property
-    def evaluated(self):
-        return self.pipeline_output.node.evaluated
-
-=======
-    
->>>>>>> fff82de4
     @property
     def units(self):
         return self.pipeline_output.node.units
@@ -70,13 +53,6 @@
         return self.pipeline_output.node.cache_type
 
     @property
-<<<<<<< HEAD
-    def interpolation(self):
-        return self.pipeline_output.node.interpolation
-
-    @property
-=======
->>>>>>> fff82de4
     def style(self):
         return self.pipeline_output.node.style
 
@@ -111,20 +87,12 @@
         coordinates : TYPE
             Description
         """
-<<<<<<< HEAD
 
-        if self.implicit_pipeline_evaluation:
-            self.pipeline_output.node.execute(coordinates, output)
-
-        if self.do_write_output:
-            self.pipeline_output.write()
-=======
-        
         self._requested_coordinates = coordinates
->>>>>>> fff82de4
 
         output = self.pipeline_output.node.eval(coordinates, output)
-        self.pipeline_output.write(output, coordinates)
-        
+        if self.do_write_output:
+            self.pipeline_output.write(output, coordinates)
+
         self._output = output
         return output