--- conflicted
+++ resolved
@@ -71,11 +71,9 @@
         s = proposal["value"]
         definition = json.loads(s, object_pairs_hook=OrderedDict)
         parse_pipeline_definition(definition)
-<<<<<<< HEAD
-        return json.dumps(json.loads(s, object_pairs_hook=OrderedDict), separators=(',', ':'), cls=JSONEncoder) # standardize
-=======
-        return json.dumps(json.loads(s, object_pairs_hook=OrderedDict), cls=JSONEncoder)  # standardize
->>>>>>> 13cd5351
+        return json.dumps(
+            json.loads(s, object_pairs_hook=OrderedDict), separators=(",", ":"), cls=JSONEncoder
+        )  # standardize
 
     @tl.validate("definition")
     def _validate_definition(self, proposal):
@@ -85,7 +83,7 @@
 
     @tl.default("json")
     def _json_from_definition(self):
-        return json.dumps(self.definition, separators=(',', ':'), cls=JSONEncoder)
+        return json.dumps(self.definition, separators=(",", ":"), cls=JSONEncoder)
 
     @tl.default("definition")
     def _definition_from_json(self):
