"""
Pipeline output Summary
"""

from __future__ import (absolute_import, division, print_function,
                        unicode_literals)

import warnings
from collections import OrderedDict
from io import BytesIO

<<<<<<< HEAD
=======

import os
import traitlets as tl
>>>>>>> fff82de4
import numpy as np
import traitlets as tl

try:
    import cPickle  # Python 2.7
except:
    import _pickle as cPickle

from podpac.core.node import Node
from podpac.core.units import get_image


class Output(tl.HasTraits):
    """
    Base Pipeline Output class.

    Attributes
    ----------
    node : Node
        output node
    name : string
        output name
    """

    node = tl.Instance(Node)
    name = tl.Unicode()

<<<<<<< HEAD
    def write(self):
        """Summary

=======
    def write(self, output, coordinates):
        """Write the node output

        Arguments
        ---------
        output : UnitsDataArray
            Node evaluation output to write
        coordinates : Coordinates
            Evaluated coordinates.
        
>>>>>>> fff82de4
        Raises
        ------
        NotImplementedError
            Description
        """
        raise NotImplementedError

    @property
    def pipeline_definition(self):
        d = OrderedDict()
        for key, value in self.traits().items():
            if value.metadata.get('attr', False):
                d[key] = getattr(self, key)
        d['nodes'] = [self.name]
        return d


class NoOutput(Output):
    def write(self, output, coordinates):
        pass


class FileOutput(Output):
    """Summary

    Attributes
    ----------
    format : TYPE
        Description
    outdir : TYPE
        Description
    """

    outdir = tl.Unicode()
    format = tl.CaselessStrEnum(
        values=['pickle', 'geotif', 'png'], default_value='pickle').tag(attr=True)
    mode = tl.Unicode(default_value="file").tag(attr=True)

    _path = tl.Unicode(allow_none=True, default_value=None)

    @property
    def path(self):
        return self._path

    # TODO: docstring?
<<<<<<< HEAD
    def write(self):
        self._path = self.node.write(
            self.name, outdir=self.outdir, format=self.format)
=======
    def write(self, output, coordinates):
        filename = '%s_%s_%s' % (self.name, self.node.hash, coordinates.hash)
        path = os.path.join(self.outdir, filename)

        if self.format == 'pickle':
            path = '%s.pkl' % path
            with open(path, 'wb') as f:
                cPickle.dump(output, f)
        elif self.format == 'png':
            raise NotImplementedError("format '%s' not yet implemented" % self.format)
        elif self.format == 'geotif':
            raise NotImplementedError("format '%s' not yet implemented" % self.format)
>>>>>>> fff82de4

        self._path = path

class FTPOutput(Output):
    """Summary

    Attributes
    ----------
    url : TYPE
        Description
    user : TYPE
        Description
    """

    url = tl.Unicode()
    user = tl.Unicode()
    pw = tl.Unicode()


class S3Output(Output):
    """Summary

    Attributes
    ----------
    bucket : TYPE
        Description
    user : TYPE
        Description
    """

    bucket = tl.Unicode()
    user = tl.Unicode()


class ImageOutput(Output):
    """Summary
    Attributes
    ----------
    format : TYPE
        Description
    image : TYPE
        Description
    vmax : TYPE
        Description
    vmin : TYPE
        Description
    """

    format = tl.CaselessStrEnum(
        values=['png'], default_value='png').tag(attr=True)
    mode = tl.Unicode(default_value="image").tag(attr=True)
    vmax = tl.CFloat(allow_none=True, default_value=np.nan).tag(attr=True)
    vmin = tl.CFloat(allow_none=True, default_value=np.nan).tag(attr=True)
    image = tl.Instance(BytesIO, allow_none=True, default_value=None)

    # TODO: docstring?
    def write(self, output, coordinates):
        try:
<<<<<<< HEAD
            self.image = self.node.get_image(
                format=self.format, vmin=self.vmin, vmax=self.vmax)
        except:
            pass
=======
            self.image = get_image(output, format=self.format, vmin=self.vmin, vmax=self.vmax)
        except Exception as e:
            warnings.warn("Error getting image from output: %s" % e)
>>>>>>> fff82de4
<|MERGE_RESOLUTION|>--- conflicted
+++ resolved
@@ -9,12 +9,9 @@
 from collections import OrderedDict
 from io import BytesIO
 
-<<<<<<< HEAD
-=======
 
 import os
 import traitlets as tl
->>>>>>> fff82de4
 import numpy as np
 import traitlets as tl
 
@@ -42,11 +39,6 @@
     node = tl.Instance(Node)
     name = tl.Unicode()
 
-<<<<<<< HEAD
-    def write(self):
-        """Summary
-
-=======
     def write(self, output, coordinates):
         """Write the node output
 
@@ -56,8 +48,7 @@
             Node evaluation output to write
         coordinates : Coordinates
             Evaluated coordinates.
-        
->>>>>>> fff82de4
+
         Raises
         ------
         NotImplementedError
@@ -103,11 +94,6 @@
         return self._path
 
     # TODO: docstring?
-<<<<<<< HEAD
-    def write(self):
-        self._path = self.node.write(
-            self.name, outdir=self.outdir, format=self.format)
-=======
     def write(self, output, coordinates):
         filename = '%s_%s_%s' % (self.name, self.node.hash, coordinates.hash)
         path = os.path.join(self.outdir, filename)
@@ -120,7 +106,6 @@
             raise NotImplementedError("format '%s' not yet implemented" % self.format)
         elif self.format == 'geotif':
             raise NotImplementedError("format '%s' not yet implemented" % self.format)
->>>>>>> fff82de4
 
         self._path = path
 
@@ -179,13 +164,6 @@
     # TODO: docstring?
     def write(self, output, coordinates):
         try:
-<<<<<<< HEAD
-            self.image = self.node.get_image(
-                format=self.format, vmin=self.vmin, vmax=self.vmax)
-        except:
-            pass
-=======
             self.image = get_image(output, format=self.format, vmin=self.vmin, vmax=self.vmax)
         except Exception as e:
-            warnings.warn("Error getting image from output: %s" % e)
->>>>>>> fff82de4
+            warnings.warn("Error getting image from output: %s" % e)