--- conflicted
+++ resolved
@@ -85,12 +85,7 @@
     """
 
     outdir = tl.Unicode()
-<<<<<<< HEAD
-    format = tl.CaselessStrEnum(
-        values=['pickle', 'geotif', 'png', 'nc', 'json'], default_value='pickle').tag(attr=True)
-=======
-    format = tl.CaselessStrEnum(values=["pickle", "geotif", "png"], default_value="pickle").tag(attr=True)
->>>>>>> 13cd5351
+    format = tl.CaselessStrEnum(values=["pickle", "geotif", "png", "nc", "json"], default_value="pickle").tag(attr=True)
     mode = tl.Unicode(default_value="file").tag(attr=True)
 
     _path = tl.Unicode(allow_none=True, default_value=None)
@@ -122,9 +117,9 @@
             raise NotImplementedError("format '%s' not yet implemented" % self.format)
         elif self.format == "geotif":
             raise NotImplementedError("format '%s' not yet implemented" % self.format)
-        elif self.format == 'nc':
+        elif self.format == "nc":
             raise NotImplementedError("format '%s' not yet implemented" % self.format)
-        elif self.format == 'json':
+        elif self.format == "json":
             raise NotImplementedError("format '$s' not yet implemented" % self.format)
 
         self._path = path
