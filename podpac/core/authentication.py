"""
PODPAC Authentication
"""


from __future__ import division, unicode_literals, print_function, absolute_import


import sys
import getpass
import re

from podpac.core import utils



# python 2/3 compatibility
if sys.version_info.major < 3:
    input = raw_input
else:
    from builtins import input

# Optional PODPAC dependency
try:
    import requests
except:
    class Dum(object):
        def __init__(self, *args, **kwargs):
            pass
    requests = Dum()
    requests.Session = Dum

<<<<<<< HEAD
=======
# Internal dependencies
from podpac.core import utils
from podpac.core.settings import settings
>>>>>>> bdb1c0e0

class Session(requests.Session):
    """Base Class for authentication in PODPAC
    
    Attributes
    ----------
    auth : tuple
        (username, password) string in plain text
    hostname : str
        Host address (eg. http://example.com) that gets authenticated.
        By default, this is set to 'urs.earthdata.nasa.gov'
    password : str
        Password used for authentication.
        Loaded from podpac settings file using password@:attr:`hostname` as the key.
    username : str
        Username used for authentication.
        Loaded from podpac settings file using username@:attr:`hostname` as the key.
    """

    def __init__(self, hostname='', username=None, password=None):

        # requests __init__
        super(Session, self).__init__()

        self.hostname = hostname
        self.username = username
        self.password = password

        # load username/password from settings
        if self.username is None:
            self.username = utils.load_setting('username@' + self.hostname)
        
        if self.password is None:
            self.password = utils.load_setting('password@' + self.hostname)
        
        self.auth = (self.username, self.password)


class EarthDataSession(Session):
    """
    Modified from: https://wiki.earthdata.nasa.gov/display/EL/How+To+Access+Data+With+Python
    overriding requests.Session.rebuild_auth to maintain headers when redirected
    
    Attributes
    ----------
    product_url : str
        Url to NSIDC product OpenDAP server
    product_url_regex : str
        Regex used to match redirected hostname if different from :attr:`self.hostname`
    """

    # make sure attributes are persistent across all EarthDataSession classes
    hostname = None
    username = None
    password = None
    auth = tuple()

    def __init__(self, product_url='', **kwargs):

        # override hostname with earthdata url
        kwargs['hostname'] = 'urs.earthdata.nasa.gov'

        # Session init
        super(EarthDataSession, self).__init__(**kwargs)
        
<<<<<<< HEAD
        # store product_url
        self.product_url = product_url
        
        # parse product_url for hostname
        product_url_hostname = requests.utils.urlparse(self.product_url).hostname

        # make all numbers in product_url_hostname wildcards
        self.product_url_regex = re.compile(re.sub(r'\d', r'\\d', product_url_hostname)) \
                              if product_url_hostname is not None else None

=======
        if username is None:
            username = settings['username@' + self.hostname]
        
        if password is None:
            password = settings['password@' + self.hostname]
        
        self.hostname_regex = hostname_regex
        self.auth = (username, password)
>>>>>>> bdb1c0e0

    def rebuild_auth(self, prepared_request, response):
        """
        Overrides from the library to keep headers when redirected to or from
        the NASA auth host.
        
        Parameters
        ----------
        prepared_request : requests.Request
            Description
        response : requests.Response
            Description
        
        Returns
        -------
        None

        """
        headers = prepared_request.headers
        url = prepared_request.url

        if 'Authorization' in headers:
            original_parsed = requests.utils.urlparse(response.request.url)
            redirect_parsed = requests.utils.urlparse(url)

            # delete Authorization headers if original and redirect do not match
            # is not in product_url_regex
            if (original_parsed.hostname != redirect_parsed.hostname) \
                    and redirect_parsed.hostname != self.hostname and \
                    original_parsed.hostname != self.hostname:

                # if redirect matches product_url_regex, then allow the headers to stay
                if self.product_url_regex is not None and self.product_url_regex.match(redirect_parsed.hostname):
                    pass
                else:
                    del headers['Authorization']

        return
    
    def update_login(self, username=None, password=None):
        """Summary
        
        Parameters
        ----------
        username : str, optional
            Username input
        password : str, optional
            Password input
        """
        print("Updating login information for: ", self.hostname)
        
        if username is None:
            username = input("Username: ")
        
        settings['username@' + self.hostname] = username
        
        if password is None:
            password = getpass.getpass()

        settings['password@' + self.hostname] = password
        
        self.auth = (username, password)<|MERGE_RESOLUTION|>--- conflicted
+++ resolved
@@ -9,10 +9,6 @@
 import sys
 import getpass
 import re
-
-from podpac.core import utils
-
-
 
 # python 2/3 compatibility
 if sys.version_info.major < 3:
@@ -30,12 +26,9 @@
     requests = Dum()
     requests.Session = Dum
 
-<<<<<<< HEAD
-=======
-# Internal dependencies
 from podpac.core import utils
 from podpac.core.settings import settings
->>>>>>> bdb1c0e0
+
 
 class Session(requests.Session):
     """Base Class for authentication in PODPAC
@@ -66,10 +59,10 @@
 
         # load username/password from settings
         if self.username is None:
-            self.username = utils.load_setting('username@' + self.hostname)
+            self.username = settings['username@' + self.hostname]
         
         if self.password is None:
-            self.password = utils.load_setting('password@' + self.hostname)
+            self.password = settings['password@' + self.hostname]
         
         self.auth = (self.username, self.password)
 
@@ -101,7 +94,6 @@
         # Session init
         super(EarthDataSession, self).__init__(**kwargs)
         
-<<<<<<< HEAD
         # store product_url
         self.product_url = product_url
         
@@ -112,16 +104,6 @@
         self.product_url_regex = re.compile(re.sub(r'\d', r'\\d', product_url_hostname)) \
                               if product_url_hostname is not None else None
 
-=======
-        if username is None:
-            username = settings['username@' + self.hostname]
-        
-        if password is None:
-            password = settings['password@' + self.hostname]
-        
-        self.hostname_regex = hostname_regex
-        self.auth = (username, password)
->>>>>>> bdb1c0e0
 
     def rebuild_auth(self, prepared_request, response):
         """
@@ -180,7 +162,7 @@
         
         if password is None:
             password = getpass.getpass()
-
+        
         settings['password@' + self.hostname] = password
         
         self.auth = (username, password)