--- conflicted
+++ resolved
@@ -495,14 +495,10 @@
 
         # short circuit if source_coordinates contains eval_coordinates
         if eval_coordinates.issubset(source_coordinates):
-<<<<<<< HEAD
-            output_data[:] = source_data.sel(output_data.coords).transpose(*output_data.dims)
-=======
             try:
                 output_data.data[:] = source_data.sel(output_data.coords, method="nearest").transpose(*output_data.dims)
             except NotImplementedError:
                 output_data.data[:] = source_data.sel(output_data.coords).transpose(*output_data.dims)
->>>>>>> 3b875eb6
             return output_data
 
         interpolator_queue = self._select_interpolator_queue(
