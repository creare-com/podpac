"""
Abstract class for all Interpolator implementations

Attributes
----------
COMMON_INTERPOLATOR_DOCS : dict
    Documentation prototype for interpolators
"""

from __future__ import division, unicode_literals, print_function, absolute_import

import logging

import numpy as np
import traitlets as tl
import six

# Set up logging
_log = logging.getLogger(__name__)

from podpac.core.utils import common_doc

COMMON_INTERPOLATOR_DOCS = {
    "interpolator_attributes": """
        method : str
            Current interpolation method to use in Interpolator (i.e. 'nearest').
            This attribute is set during node evaluation when a new :class:`Interpolation`
            class is constructed. See the :class:`podpac.data.DataSource` `interpolation` attribute for
            more information on specifying the interpolator method.
        methods_supported : list
            List of methods supported by the interpolator.
            This attribute should be defined by the implementing :class:`Interpolator`.
            See :attr:`podpac.data.INTERPOLATION_METHODS` for list of available method strings.
        dims_supported : list
            List of unstacked dimensions supported by the interpolator.
            This attribute should be defined by the implementing :class:`Interpolator`.
            Used by private convience method :meth:`_filter_udims_supported`.
        """,
    "nearest_neighbor_attributes": """
        Attributes
        ----------
        method : str
            Current interpolation method to use in Interpolator (i.e. 'nearest').
            This attribute is set during node evaluation when a new :class:`Interpolation`
            class is constructed. See the :class:`podpac.data.DataSource` `interpolation` attribute for
            more information on specifying the interpolator method.
        dims_supported : list
            List of unstacked dimensions supported by the interpolator.
            This attribute should be defined by the implementing :class:`Interpolator`.
            Used by private convience method :meth:`_filter_udims_supported`.
        spatial_tolerance : float
            Maximum distance to the nearest coordinate in space.
            Cooresponds to the unit of the space measurement.
        time_tolerance : float
            Maximum distance to the nearest coordinate in time coordinates.
            Accepts p.timedelta64() (i.e. np.timedelta64(1, 'D') for a 1-Day tolerance)
        """,
    "interpolator_can_select": """
        Evaluate if interpolator can downselect the source coordinates from the requested coordinates
        for the unstacked dims supplied.
        If not overwritten, this method returns an empty tuple (``tuple()``)
        
        Parameters
        ----------
        udims : tuple
            dimensions to select
        source_coordinates : :class:`podpac.Coordinates`
            Description
        eval_coordinates : :class:`podpac.Coordinates`
            Description
        
        Returns
        -------
        tuple
            Returns a tuple of dimensions that can be selected with this interpolator
            If no dimensions can be selected, method should return an emtpy tuple
        """,
    "interpolator_select": """
        Downselect coordinates with interpolator method
        
        Parameters
        ----------
        udims : tuple
            dimensions to select coordinates
        source_coordinates : :class:`podpac.Coordinates`
            Description
        source_coordinates_index : list
            Description
        eval_coordinates : :class:`podpac.Coordinates`
            Description
        
        Returns
        -------
        (:class:`podpac.Coordinates`, list)
            returns the new down selected coordinates and the new associated index. These coordinates must exist
            in the coordinates of the source data

        Raises
        ------
        NotImplementedError
        """,
    "interpolator_can_interpolate": """
        Evaluate if this interpolation method can handle the requested coordinates and source_coordinates.
        If not overwritten, this method returns an empty tuple (`tuple()`)
        
        Parameters
        ----------
        udims : tuple
            dimensions to interpolate
        source_coordinates : :class:`podpac.Coordinates`
            Description
        eval_coordinates : :class:`podpac.Coordinates`
            Description
        
        Returns
        -------
        tuple
            Returns a tuple of dimensions that can be interpolated with this interpolator
            If no dimensions can be interpolated, method should return an emtpy tuple
        """,
    "interpolator_interpolate": """
        Interpolate data from requested coordinates to source coordinates.
        
        Parameters
        ----------
        udims : tuple
            dimensions to interpolate
        source_coordinates : :class:`podpac.Coordinates`
            Description
        source_data : podpac.core.units.UnitsDataArray
            Description
        eval_coordinates : :class:`podpac.Coordinates`
            Description
        output_data : podpac.core.units.UnitsDataArray
            Description
        
        Raises
        ------
        NotImplementedError
        
        Returns
        -------
        podpac.core.units.UnitDataArray
            returns the updated output of interpolated data
        """,
}
"""dict : Common interpolate docs """


class InterpolatorException(Exception):
    """
    Custom label for interpolator exceptions
    """

    pass


@common_doc(COMMON_INTERPOLATOR_DOCS)
class Interpolator(tl.HasTraits):
    """Interpolation Method

    Attributes
    ----------
    {interpolator_attributes}
    
    """

    # defined by implementing Interpolator class
    methods_supported = tl.List(tl.Unicode())
    dims_supported = tl.List(tl.Unicode())
    spatial_tolerance = tl.Float(allow_none=True, default_value=np.inf)

    # defined at instantiation
    method = tl.Unicode()

    # Next are used for optimizing the interpolation pipeline
    # If -1, it's cost is assume the same as a competing interpolator in the
    # stack, and the determination is made based on the number of DOF before
    # and after each interpolation step.
    # cost_func = tl.CFloat(-1)  # The rough cost FLOPS/DOF to do interpolation
    # cost_setup = tl.CFloat(-1)  # The rough cost FLOPS/DOF to set up the interpolator

    def __init__(self, **kwargs):

        # Call traitlets constructor
        super(Interpolator, self).__init__(**kwargs)

        # check method
        if len(self.methods_supported) and self.method not in self.methods_supported:
            raise InterpolatorException("Method {} is not supported by Interpolator {}".format(self.method, self.name))
        self.init()

    def __repr__(self):
        return "{} ({})".format(self.name, self.method)

    @property
    def name(self):
        """
        Interpolator definition

        Returns
        -------
        str
            String name of interpolator.
        """
        return str(self.__class__.__name__)

    @property
    def definition(self):
        """
        Interpolator definition

        Returns
        -------
        str
            String name of interpolator.
        """
        return self.name

    def init(self):
        """
        Overwrite this method if a Interpolator needs to do any
        additional initialization after the standard initialization.
        """
        pass

    def _filter_udims_supported(self, udims):

        # find the intersection between dims_supported and udims, return tuple of intersection
        return tuple(set(self.dims_supported) & set(udims))

    def _dim_in(self, dim, *coords, **kwargs):
        """Verify the dim exists on coordinates
        
        Parameters
        ----------
        dim : str, list of str
            Dimension or list of dimensions to verify
        *coords :class:`podpac.Coordinates`
            coordinates to evaluate
        unstacked : bool, optional
            True if you want to compare dimensions in unstacked form, otherwise compare dimensions however
            they are defined on the DataSource. Defaults to False.
        
        Returns
        -------
        Boolean
            True if the dim is in all input coordinates
        """

        unstacked = kwargs.pop("unstacked", False)

        if isinstance(dim, six.string_types):
            dim = [dim]
        elif not isinstance(dim, (list, tuple)):
            raise ValueError("`dim` input must be a str, list of str, or tuple of str")

        for coord in coords:
            for d in dim:
                if (unstacked and d not in coord.udims) or (not unstacked and d not in coord.dims):
                    return False

        return True

    def _loop_helper(
        self, func, keep_dims, udims, source_coordinates, source_data, eval_coordinates, output_data, **kwargs
    ):
        loop_dims = [d for d in source_data.dims if d not in keep_dims]
        if loop_dims:
            dim = loop_dims[0]
            for i in output_data.coords[dim]:
                idx = {dim: i}

                # TODO: handle this using presecribed interpolation method instead of "nearest"
                if not i.isin(source_data.coords[dim]):
                    if self.method != "nearest":
                        _log.warning(
                            "Interpolation method {} is not supported yet in this context. Using 'nearest' for {}".format(
                                self.method, dim
                            )
                        )

                    # find the closest value
                    if dim == "time":
                        tol = self.time_tolerance
                    else:
                        tol = self.spatial_tolerance

                    diff = np.abs(source_data.coords[dim].values - i.values)
<<<<<<< HEAD
                    try:
                        if tol == None or np.any(diff <= tol):
                            src_i = (diff).argmin()
                            src_idx = {dim: source_data.coords[dim][src_i]}
                        else:
                            src_idx = None  # There is no closest neighbor within the tolerance
                            continue
                    except:
                        breakpoint()
=======
                    if tol == None or tol == "" or np.any(diff <= tol):
                        src_i = (diff).argmin()
                        src_idx = {dim: source_data.coords[dim][src_i]}
                    else:
                        src_idx = None  # There is no closest neighbor within the tolerance
                        continue
>>>>>>> 2773e8d5
                else:
                    src_idx = idx

                output_data.loc[idx] = self._loop_helper(
                    func,
                    keep_dims,
                    udims,
                    source_coordinates,
                    source_data.loc[src_idx],
                    eval_coordinates,
                    output_data.loc[idx],
                    **kwargs
                )

        else:
            # don't interpolate if the eval_coordinates match the source_coordinates

            # TODO does this allow undesired extrapolation?
            # short circuit if the source data and requested coordinates are of size 1
            if source_data.size == 1 and eval_coordinates.size == 1:
                output_data.data[:] = source_data.data.flatten()[0]
                return output_data

            # short circuit if source_coordinates contains eval_coordinates
            if eval_coordinates.issubset(source_coordinates):
                # select/transpose, and copy
                if "output" in output_data.coords:
                    output_coords = output_data.drop("output").coords
                else:
                    output_coords = output_data.coords
                output_data[:] = source_data.sel(output_coords)
                return output_data

            return func(udims, source_coordinates, source_data, eval_coordinates, output_data, **kwargs)

        return output_data

    @common_doc(COMMON_INTERPOLATOR_DOCS)
    def can_select(self, udims, source_coordinates, eval_coordinates):
        """
        {interpolator_can_select}
        """

        return tuple()

    @common_doc(COMMON_INTERPOLATOR_DOCS)
    def select_coordinates(self, udims, source_coordinates, source_coordinates_index, eval_coordinates):
        """
        {interpolator_select}
        """
        raise NotImplementedError

    @common_doc(COMMON_INTERPOLATOR_DOCS)
    def can_interpolate(self, udims, source_coordinates, eval_coordinates):
        """
        {interpolator_can_interpolate}
        """
        return tuple()

    @common_doc(COMMON_INTERPOLATOR_DOCS)
    def interpolate(self, udims, source_coordinates, source_data, eval_coordinates, output_data):
        """
        {interpolator_interpolate}
        """
        raise NotImplementedError<|MERGE_RESOLUTION|>--- conflicted
+++ resolved
@@ -287,24 +287,13 @@
                         tol = self.spatial_tolerance
 
                     diff = np.abs(source_data.coords[dim].values - i.values)
-<<<<<<< HEAD
-                    try:
-                        if tol == None or np.any(diff <= tol):
-                            src_i = (diff).argmin()
-                            src_idx = {dim: source_data.coords[dim][src_i]}
-                        else:
-                            src_idx = None  # There is no closest neighbor within the tolerance
-                            continue
-                    except:
-                        breakpoint()
-=======
                     if tol == None or tol == "" or np.any(diff <= tol):
                         src_i = (diff).argmin()
                         src_idx = {dim: source_data.coords[dim][src_i]}
                     else:
                         src_idx = None  # There is no closest neighbor within the tolerance
                         continue
->>>>>>> 2773e8d5
+
                 else:
                     src_idx = idx
 
