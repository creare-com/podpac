--- conflicted
+++ resolved
@@ -74,16 +74,9 @@
         np.testing.assert_array_equal(o.data, a.source[5, 5])
 
     def test_ordered_compositor(self):
-<<<<<<< HEAD
-        # Create and evaluate an OrderedCompositor
-        self.orderedCompositor = podpac.OrderedCompositor(
+        self.orderedCompositor = OrderedCompositor(
             sources=self.sources, shared_coordinates=self.coord_src, cache_native_coordinates=False, threaded=True)
         result = self.orderedCompositor.eval(coordinates=self.coord_src)
-=======
-        self.orderedCompositor = OrderedCompositor(sources=self.sources, shared_coordinates=self.coord_src,
-                                                          cache_native_coordinates=False, threaded=True)
-        result = self.orderedCompositor.execute(coordinates=self.coord_src)
->>>>>>> f63bf813
         assert True == self.orderedCompositor.evaluated
         assert self.orderedCompositor._native_coordinates_default().dims == self.coord_src.dims
 
