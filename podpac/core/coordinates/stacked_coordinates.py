
from __future__ import division, unicode_literals, print_function, absolute_import

import copy

import numpy as np
import xarray as xr
import pandas as pd
import traitlets as tl
from six import string_types

from podpac.core.coordinates.base_coordinates import BaseCoordinates
from podpac.core.coordinates.coordinates1d import Coordinates1d
from podpac.core.coordinates.array_coordinates1d import ArrayCoordinates1d
from podpac.core.coordinates.uniform_coordinates1d import UniformCoordinates1d

class StackedCoordinates(BaseCoordinates):
    """
    Stacked coordinates.

    StackedCoordinates contain coordinates from two or more different dimensions that are stacked together to form a
    list of points (rather than a grid). The underlying coordinates values are :class:`Coordinates1d` objects of equal
    size. The name for the stacked coordinates combines the underlying dimensions with underscores, e.g. ``'lat_lon'``
    or ``'lat_lon_time'``.

    When creating :class:`Coordinates`, podpac automatically detects StackedCoordinates. The following Coordinates
    contain 3 stacked lat-lon coordinates and 2 time coordinates in a 3 x 2 grid::

        >>> lat = [0, 1, 2]
        >>> lon = [10, 20, 30]
        >>> time = ['2018-01-01', '2018-01-02']
        >>> podpac.Coordinates([[lat, lon], time], dims=['lat_lon', 'time'])
        Coordinates
            lat_lon[lat]: ArrayCoordinates1d(lat): Bounds[0.0, 2.0], N[3], ctype['midpoint']
            lat_lon[lon]: ArrayCoordinates1d(lon): Bounds[10.0, 30.0], N[3], ctype['midpoint']
            time: ArrayCoordinates1d(time): Bounds[2018-01-01, 2018-01-02], N[2], ctype['midpoint']

    For convenience, you can also create uniformly-spaced stacked coordinates using :class:`clinspace`::

        >>> lat_lon = podpac.clinspace((0, 10), (2, 30), 3)
        >>> time = ['2018-01-01', '2018-01-02']
        >>> podpac.Coordinates([lat_lon, time], dims=['lat_lon', 'time'])
        Coordinates
            lat_lon[lat]: ArrayCoordinates1d(lat): Bounds[0.0, 2.0], N[3], ctype['midpoint']
            lat_lon[lon]: ArrayCoordinates1d(lon): Bounds[10.0, 30.0], N[3], ctype['midpoint']
            time: ArrayCoordinates1d(time): Bounds[2018-01-01, 2018-01-02], N[2], ctype['midpoint']

    Parameters
    ----------
    dims : tuple
        Tuple of dimension names.
    name : str
        Stacked dimension name.
    coords : dict-like
        xarray coordinates (container of coordinate arrays)
    coordinates : pandas.MultiIndex
        MultiIndex of stacked coordinates values.
        
    """

    _coords = tl.List(trait=tl.Instance(Coordinates1d), read_only=True)

    def __init__(self, coords, name=None, dims=None, coord_ref_sys=None, ctype=None, distance_units=None):
        """
        Initialize a multidimensional coords object.

        Parameters
        ----------
        coords : list, :class:`StackedCoordinates`
            Coordinate values in a list, or a StackedCoordinates object to copy.
        coord_ref_sys : str, optional
            Default coordinates reference system.
        ctype : str, optional
            Default coordinates type.
        distance_units : Units, optional
            Default distance units.

        See Also
        --------
        clinspace, crange
        """

        if not isinstance(coords, (list, tuple)):
            raise TypeError("Unrecognized coords type '%s'" % type(coords))

        if len(coords) < 2:
            raise ValueError('Stacked coords must have at least 2 coords, got %d' % len(coords))

        # coerce
        coords = tuple(c if isinstance(c, Coordinates1d) else ArrayCoordinates1d(c) for c in coords)
        
        # set coords
        self.set_trait('_coords', coords)

        # propagate properties
        if dims is not None and name is not None:
            raise TypeError("StackedCoordinates expected 'dims' or 'name', not both")
        if dims is not None:
            self._set_dims(dims)
        if name is not None:
            self._set_name(name)
        if coord_ref_sys is not None:
            self._set_coord_ref_sys(coord_ref_sys)
        if ctype is not None:
            self._set_ctype(ctype)
        if distance_units is not None:
            self._set_distance_units(distance_units)

        self._check_dims()
        self._check_sizes()
        self._check_crs()

        # finalize
        super(StackedCoordinates, self).__init__()

    def _set_name(self, value):
        dims = value.split('_')
        
        # check size
        if len(dims) != len(self._coords):
            raise ValueError("Invalid name '%s' for StackedCoordinates with length %d" % (value, len(self._coords)))
        
        self._set_dims(dims)

    def _set_dims(self, dims):
        # check size
        if len(dims) != len(self._coords):
            raise ValueError("Invalid dims '%s' for StackedCoordinates with length %d" % (dims, len(self._coords)))
        
        # set names, checking for duplicates
        for i, (c, dim) in enumerate(zip(self._coords, dims)):
            if dim is None:
                continue
            c._set_name(dim)

        self._check_dims()

    def _set_coord_ref_sys(self, value):
        for c in self._coords:
            c._set_coord_ref_sys(value)

    def _set_ctype(self, value):
        for c in self._coords:
            c._set_ctype(value)

    def _set_distance_units(self, value):
        for c in self._coords:
            c._set_distance_units(value)

    def _check_sizes(self):
        # check sizes
        size = self._coords[0].size
        for c in self._coords[1:]:
            if c.size != size:
                raise ValueError("Size mismatch in stacked coords %d != %d" % (c.size, size))

    def _check_dims(self):
        dims = [c.name for c in self._coords]
        for i, dim in enumerate(dims):
            if dim is not None and dim in dims[:i]:
                raise ValueError("Duplicate dimension '%s' in stacked coords" % dim)

    def _check_crs(self):
        crs = self._coords[0].coord_ref_sys
        for c in self._coords:
            if c.coord_ref_sys != crs:
                raise ValueError("coord_ref_sys mismatch in stacked_coords %s != %s" % (c.coord_ref_sys, crs))

    # ------------------------------------------------------------------------------------------------------------------
    # Alternate constructors
    # ------------------------------------------------------------------------------------------------------------------

    @classmethod
    def from_xarray(cls, xcoords, coord_ref_sys=None, ctype=None, distance_units=None):
        """
        Convert an xarray coord to StackedCoordinates

        Parameters
        ----------
        xcoords : DataArrayCoordinates
            xarray coords attribute to convert
        coord_ref_sys : str, optional
            Default coordinates reference system.
        ctype : str, optional
            Default coordinates type.
        distance_units : Units, optional
            Default distance units.

        Returns
        -------
        coord : :class:`StackedCoordinates`
            stacked coordinates object
        """

        dims = xcoords.indexes[xcoords.dims[0]].names
        coords = [ArrayCoordinates1d.from_xarray(xcoords[dims]) for dims in dims]
        return cls(coords, coord_ref_sys=coord_ref_sys, ctype=ctype, distance_units=distance_units)

    # ------------------------------------------------------------------------------------------------------------------
    # Serialization
    # ------------------------------------------------------------------------------------------------------------------

    @classmethod
    def from_definition(cls, d):
        """
        Create StackedCoordinates from a stacked coordinates definition.

        Arguments
        ---------
        d : list
            stacked coordinates definition

        Returns
        -------
        :class:`StackedCoordinates`
            stacked coordinates object

        See Also
        --------
        definition
        """

        coords = []
        for elem in d:
            if 'start' in elem and 'stop' in elem and ('step' in elem or 'size' in elem):
                c = UniformCoordinates1d.from_definition(elem)
            elif 'values' in elem:
                c = ArrayCoordinates1d.from_definition(elem)
            else:
                raise ValueError("Could not parse coordinates definition with keys %s" % elem.keys())

            coords.append(c)

        return cls(coords)

    @property
    def definition(self):
        """:list: Serializable stacked coordinates definition.

        The ``definition`` can be used to create new StackedCoordinates::

            c = podpac.StackedCoordinates(...)
            c2 = podpac.StackedCoordinates.from_definition(c.definition)

        See Also
        --------
        from_definition
        """
        
        return [c.definition for c in self._coords]

    # ------------------------------------------------------------------------------------------------------------------
    # standard methods, list-like
    # ------------------------------------------------------------------------------------------------------------------

    def __repr__(self):
        rep = str(self.__class__.__name__)
        for c in self._coords:
            rep += '\n\t%s[%s]: %s' % (self.name, c.name or '?', c)
        return rep

    def __iter__(self):
        return iter(self._coords)

    def __len__(self):
        return len(self._coords)

    def __getitem__(self, index):
        if isinstance(index, string_types):
            if index not in self.dims:
                raise KeyError("Dimension '%s' not found in dims %s" % (index, self.dims))
            
            return self._coords[self.dims.index(index)]

        else:
            return StackedCoordinates([c[index] for c in self._coords])

<<<<<<< HEAD
    def __setitem__(self, dim, c):
        if not dim in self.dims:
            raise KeyError("Cannot set dimension '%s' in StackedCoordinates %s" % (dim, self.dims))

        # try to cast to ArrayCoordinates1d
        if not isinstance(c, Coordinates1d):
            c = ArrayCoordinates1d(c)

        if c.name is None:
            c.name = dim

        idx = self.dims.index(dim)    # find the index of the dimension being set
        coords = list(self._coords)
        coords[idx] = c               # set the element of the coords list to new coordinates

        # check consistency
        self._check_sizes([c.size for c in coords])
        self._check_names([c.name for c in coords])
        self._check_coord_ref_sys(coords)

        self.set_trait('_coords', coords)
=======
    def __eq__(self, other):
        if not isinstance(other, StackedCoordinates):
            return False

        # shortcuts
        if self.dims != other.dims:
            return False

        if self.size != other.size:
            return False

        # full check of underlying coordinates
        if self._coords != other._coords:
            return False

        return True
>>>>>>> 62aeaaa8

    # ------------------------------------------------------------------------------------------------------------------
    # Properties
    # ------------------------------------------------------------------------------------------------------------------

    @property
    def dims(self):
        """:tuple: Tuple of dimension names."""
        return tuple(c.name for c in self._coords)

    @property
    def udims(self):
        """:tuple: Tuple of unstacked dimension names, for compatibility. This is the same as the dims."""
        return self.dims

    @property
    def idims(self):
        """:tuple: Tuple of indexing dimensions.

        For stacked coordinates, this is a singleton of the stacked coordinates name ``(self.name,)``.
        """
<<<<<<< HEAD
        if any(self.dims):
            return '_'.join(dim or '?' for dim in self.dims)

    @name.setter
    def name(self, value):
        names = value.split('_')
        if len(names) != len(self._coords):
            raise ValueError("Invalid name '%s' for StackedCoordinates with length %d" % (value, len(self._coords)))
        
        self._check_names(names)
=======
        return (self.name,)

    @property
    def name(self):
        """:str: Stacked dimension name. Stacked dimension names are the individual `dims` joined by an underscore."""
>>>>>>> 62aeaaa8

        return '_'.join(dim or '?' for dim in self.dims)

    @property
    def size(self):
        """:int: Number of stacked coordinates. """
        return self._coords[0].size

    @property
    def shape(self):
        """:tuple: Shape of the stacked coordinates."""
        return (self.size,)

    @property
    def bounds(self):
        """:dict: Dictionary of (low, high) coordinates bounds in each dimension"""
        if None in self.dims:
            raise ValueError("Cannot get bounds for StackedCoordinates with un-named dimensions")
        return {dim: self[dim].bounds for dim in self.udims}

    @property
    def area_bounds(self):
        """:dict: Dictionary of (low, high) coordinates area_bounds in each dimension"""
        if None in self.dims:
            raise ValueError("Cannot get area_bounds for StackedCoordinates with un-named dimensions")
        return {dim: self[dim].area_bounds for dim in self.udims}

    @property
    def coordinates(self):
        """:pandas.MultiIndex: MultiIndex of stacked coordinates values."""

        return pd.MultiIndex.from_arrays([np.array(c.coordinates) for c in self._coords], names=self.dims)

    @property
    def values(self):
        """:pandas.MultiIndex: MultiIndex of stacked coordinates values."""

        return self.coordinates

    @property
    def coords(self):
        """:dict-like: xarray coordinates (container of coordinate arrays)"""
        if None in self.dims:
            raise ValueError("Cannot get coords for StackedCoordinates with un-named dimensions")
        return {self.name: self.coordinates}

    @property
    def coord_ref_sys(self):
        """:str: coordinate reference system."""

        # the coord_ref_sys is the same for all coords
        return self._coords[0].coord_ref_sys

    # -----------------------------------------------------------------------------------------------------------------
    # Methods
    # -----------------------------------------------------------------------------------------------------------------
            
    def copy(self):
        """
        Make a copy of the stacked coordinates.

        Returns
        -------
        :class:`StackedCoordinates`
            Copy of the stacked coordinates.
        """

        return StackedCoordinates(self._coords)

    def intersect(self, other, outer=False, return_indices=False):
        """
        Get the stacked coordinate values that are within the bounds of a given coordinates object in all dimensions.

        *Note: you should not generally need to call this method directly.*
        
        Parameters
        ----------
        other : :class:`BaseCoordinates1d`, :class:`Coordinates`
            Coordinates to intersect with.
        outer : bool, optional
            If True, do an *outer* intersection. Default False.
        return_indices : bool, optional
            If True, return slice or indices for the selection in addition to coordinates. Default False.

        Returns
        -------
        intersection : :class:`StackedCoordinates`
            StackedCoordinates object consisting of the intersection in all dimensions.
        I : slice or list
            Slice or index for the intersected coordinates, only if ``return_indices`` is True.
        """

        # logical AND of the intersection in each dimension
        indices = [c.intersect(other, outer=outer, return_indices=True)[1] for c in self._coords]
        I = self._and_indices(indices)

        if return_indices:
            return self[I], I
        else:
            return self[I]

    def select(self, bounds, return_indices=False, outer=False):
        """
        Get the coordinate values that are within the given bounds in all dimensions.

        *Note: you should not generally need to call this method directly.*

        Parameters
        ----------
        bounds : dict
            dictionary of dim -> (low, high) selection bounds
        outer : bool, optional
            If True, do *outer* selections. Default False.
        return_indices : bool, optional
            If True, return slice or indices for the selections in addition to coordinates. Default False.

        Returns
        -------
        selection : :class:`StackedCoordinates`
            StackedCoordinates object consisting of the selection in all dimensions.
        I : slice or list
            Slice or index for the selected coordinates, only if ``return_indices`` is True.
        """

        # logical AND of the selection in each dimension
        indices = [c.select(bounds, outer=outer, return_indices=True)[1] for c in self._coords]
        I = self._and_indices(indices)

        if return_indices:
            return self[I], I
        else:
            return self[I]

    def _and_indices(self, indices):
        # logical AND of the selected indices
        I = indices[0]
        for J in indices[1:]:
            if isinstance(I, slice) and isinstance(J, slice):
                I = slice(max(I.start or 0, J.start or 0), min(I.stop or self.size, J.stop or self.size))
            else:
                if isinstance(I, slice):
                    I = np.arange(self.size)[I]
                if isinstance(J, slice):
                    J = np.arange(self.size)[I]
                I = [i for i in I if i in J]

        # for consistency
        if isinstance(I, slice) and I.start == 0 and I.stop == self.size:
            I = slice(None, None)

        return I

<|MERGE_RESOLUTION|>--- conflicted
+++ resolved
@@ -60,7 +60,7 @@
 
     _coords = tl.List(trait=tl.Instance(Coordinates1d), read_only=True)
 
-    def __init__(self, coords, name=None, dims=None, coord_ref_sys=None, ctype=None, distance_units=None):
+    def __init__(self, coords, name=None, dims=None, crs=None, ctype=None, distance_units=None):
         """
         Initialize a multidimensional coords object.
 
@@ -68,7 +68,7 @@
         ----------
         coords : list, :class:`StackedCoordinates`
             Coordinate values in a list, or a StackedCoordinates object to copy.
-        coord_ref_sys : str, optional
+        crs : str, optional
             Default coordinates reference system.
         ctype : str, optional
             Default coordinates type.
@@ -99,19 +99,38 @@
             self._set_dims(dims)
         if name is not None:
             self._set_name(name)
-        if coord_ref_sys is not None:
-            self._set_coord_ref_sys(coord_ref_sys)
+        if crs is not None:
+            self._set_crs(crs)
         if ctype is not None:
             self._set_ctype(ctype)
         if distance_units is not None:
             self._set_distance_units(distance_units)
 
-        self._check_dims()
-        self._check_sizes()
-        self._check_crs()
-
         # finalize
         super(StackedCoordinates, self).__init__()
+
+    @tl.validate('_coords')
+    def _validate_coords(self, d):
+        val = d['value']
+
+        # check sizes
+        size = val[0].size
+        for c in val[1:]:
+            if c.size != size:
+                raise ValueError("Size mismatch in stacked coords %d != %d" % (c.size, size))
+        
+        # check dims
+        dims = [c.name for c in val]
+        for i, dim in enumerate(dims):
+            if dim is not None and dim in dims[:i]:
+                raise ValueError("Duplicate dimension '%s' in stacked coords" % dim)
+
+        # check crs
+        for c in val:
+            if c.crs != val[0].crs:
+                raise ValueError("crs mismatch in stacked_coords %s != %s" % (c.crs, val[0].crs))
+
+        return val
 
     def _set_name(self, value):
         dims = value.split('_')
@@ -133,11 +152,9 @@
                 continue
             c._set_name(dim)
 
-        self._check_dims()
-
-    def _set_coord_ref_sys(self, value):
+    def _set_crs(self, value):
         for c in self._coords:
-            c._set_coord_ref_sys(value)
+            c._set_crs(value)
 
     def _set_ctype(self, value):
         for c in self._coords:
@@ -147,31 +164,12 @@
         for c in self._coords:
             c._set_distance_units(value)
 
-    def _check_sizes(self):
-        # check sizes
-        size = self._coords[0].size
-        for c in self._coords[1:]:
-            if c.size != size:
-                raise ValueError("Size mismatch in stacked coords %d != %d" % (c.size, size))
-
-    def _check_dims(self):
-        dims = [c.name for c in self._coords]
-        for i, dim in enumerate(dims):
-            if dim is not None and dim in dims[:i]:
-                raise ValueError("Duplicate dimension '%s' in stacked coords" % dim)
-
-    def _check_crs(self):
-        crs = self._coords[0].coord_ref_sys
-        for c in self._coords:
-            if c.coord_ref_sys != crs:
-                raise ValueError("coord_ref_sys mismatch in stacked_coords %s != %s" % (c.coord_ref_sys, crs))
-
     # ------------------------------------------------------------------------------------------------------------------
     # Alternate constructors
     # ------------------------------------------------------------------------------------------------------------------
 
     @classmethod
-    def from_xarray(cls, xcoords, coord_ref_sys=None, ctype=None, distance_units=None):
+    def from_xarray(cls, xcoords, crs=None, ctype=None, distance_units=None):
         """
         Convert an xarray coord to StackedCoordinates
 
@@ -179,7 +177,7 @@
         ----------
         xcoords : DataArrayCoordinates
             xarray coords attribute to convert
-        coord_ref_sys : str, optional
+        crs : str, optional
             Default coordinates reference system.
         ctype : str, optional
             Default coordinates type.
@@ -194,7 +192,7 @@
 
         dims = xcoords.indexes[xcoords.dims[0]].names
         coords = [ArrayCoordinates1d.from_xarray(xcoords[dims]) for dims in dims]
-        return cls(coords, coord_ref_sys=coord_ref_sys, ctype=ctype, distance_units=distance_units)
+        return cls(coords, crs=crs, ctype=ctype, distance_units=distance_units)
 
     # ------------------------------------------------------------------------------------------------------------------
     # Serialization
@@ -275,7 +273,6 @@
         else:
             return StackedCoordinates([c[index] for c in self._coords])
 
-<<<<<<< HEAD
     def __setitem__(self, dim, c):
         if not dim in self.dims:
             raise KeyError("Cannot set dimension '%s' in StackedCoordinates %s" % (dim, self.dims))
@@ -287,17 +284,14 @@
         if c.name is None:
             c.name = dim
 
-        idx = self.dims.index(dim)    # find the index of the dimension being set
+        # replace the element of the coords list
+        idx = self.dims.index(dim)
         coords = list(self._coords)
-        coords[idx] = c               # set the element of the coords list to new coordinates
-
-        # check consistency
-        self._check_sizes([c.size for c in coords])
-        self._check_names([c.name for c in coords])
-        self._check_coord_ref_sys(coords)
-
+        coords[idx] = c
+
+        # set (and check) new coords list
         self.set_trait('_coords', coords)
-=======
+
     def __eq__(self, other):
         if not isinstance(other, StackedCoordinates):
             return False
@@ -314,7 +308,6 @@
             return False
 
         return True
->>>>>>> 62aeaaa8
 
     # ------------------------------------------------------------------------------------------------------------------
     # Properties
@@ -336,26 +329,15 @@
 
         For stacked coordinates, this is a singleton of the stacked coordinates name ``(self.name,)``.
         """
-<<<<<<< HEAD
+
+        return (self.name,)
+
+    @property
+    def name(self):
+        """:str: Stacked dimension name. Stacked dimension names are the individual `dims` joined by an underscore."""
+
         if any(self.dims):
             return '_'.join(dim or '?' for dim in self.dims)
-
-    @name.setter
-    def name(self, value):
-        names = value.split('_')
-        if len(names) != len(self._coords):
-            raise ValueError("Invalid name '%s' for StackedCoordinates with length %d" % (value, len(self._coords)))
-        
-        self._check_names(names)
-=======
-        return (self.name,)
-
-    @property
-    def name(self):
-        """:str: Stacked dimension name. Stacked dimension names are the individual `dims` joined by an underscore."""
->>>>>>> 62aeaaa8
-
-        return '_'.join(dim or '?' for dim in self.dims)
 
     @property
     def size(self):
@@ -401,11 +383,11 @@
         return {self.name: self.coordinates}
 
     @property
-    def coord_ref_sys(self):
+    def crs(self):
         """:str: coordinate reference system."""
 
-        # the coord_ref_sys is the same for all coords
-        return self._coords[0].coord_ref_sys
+        # the crs is the same for all coords
+        return self._coords[0].crs
 
     # -----------------------------------------------------------------------------------------------------------------
     # Methods
@@ -504,5 +486,4 @@
         if isinstance(I, slice) and I.start == 0 and I.stop == self.size:
             I = slice(None, None)
 
-        return I
-
+        return I