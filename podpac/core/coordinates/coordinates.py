--- conflicted
+++ resolved
@@ -1,1340 +1,1324 @@
-"""
-Multidimensional Coordinates
-"""
-
-from __future__ import division, unicode_literals, print_function, absolute_import
-
-import warnings
-from copy import deepcopy
-import sys
-import itertools
-import json
-from collections import OrderedDict
-from hashlib import md5 as hash_alg
-import re
-
-import numpy as np
-import traitlets as tl
-import pandas as pd
-import xarray as xr
-import xarray.core.coordinates
-from six import string_types
-import pyproj
-
-import podpac
-from podpac.core.utils import OrderedDictTrait
-from podpac.core.coordinates.base_coordinates import BaseCoordinates
-from podpac.core.coordinates.coordinates1d import Coordinates1d
-from podpac.core.coordinates.array_coordinates1d import ArrayCoordinates1d
-from podpac.core.coordinates.uniform_coordinates1d import UniformCoordinates1d
-from podpac.core.coordinates.stacked_coordinates import StackedCoordinates
-from podpac.core.coordinates.dependent_coordinates import DependentCoordinates
-from podpac.core.coordinates.rotated_coordinates import RotatedCoordinates
-
-class Coordinates(tl.HasTraits):
-    """
-    Multidimensional Coordinates.
-
-    Coordinates are used to evaluate Nodes and to define the coordinates of a DataSource nodes. The API is modeled after
-    coords in `xarray <http://xarray.pydata.org/en/stable/data-structures.html>`_:
-
-     * Coordinates are created from a list of coordinate values and dimension names.
-     * Coordinate values are always either ``float`` or ``np.datetime64``. For convenience, podpac
-       automatically converts datetime strings such as ``'2018-01-01'`` to ``np.datetime64``.
-     * The allowed dimensions are ``'lat'``, ``'lon'``, ``'time'``, and ``'alt'``.
-     * Coordinates from multiple dimensions can be stacked together to represent a *list* of coordinates instead of a
-       *grid* of coordinates. The name of the stacked coordinates uses an underscore to combine the underlying
-       dimensions, e.g. ``'lat_lon'``.
-
-    Coordinates are dict-like, for example:
-
-     * get coordinates by dimension name: ``coords['lat']``
-     * get iterable dimension keys and coordinates values: ``coords.keys()``, ``coords.values()``
-     * loop through dimensions: ``for dim in coords: ...``
-
-    Parameters
-    ----------
-    dims
-        Tuple of dimension names, potentially stacked.
-    udims
-        Tuple of individual dimension names, always unstacked.
-    """
-
-    _coords = OrderedDictTrait(trait=tl.Instance(BaseCoordinates), default_value=OrderedDict())
-
-    def __init__(self, coords, dims=None, coord_ref_sys=None, ctype=None, distance_units=None):
-        """
-        Create multidimensional coordinates.
-
-        Arguments
-        ---------
-        coords : list
-            List of coordinate values for each dimension. Valid coordinate values:
-
-             * single coordinate value (number, datetime64, or str)
-             * array of coordinate values
-             * list of stacked coordinate values
-             * :class:`Coordinates1d` or :class:`StackedCoordinates` object
-        dims : list of str, optional
-            List of dimension names. Optional if all items in ``coords`` are named. Valid names are
-           
-             * 'lat', 'lon', 'alt', or 'time' for unstacked coordinates
-             * dimension names joined by an underscore for stacked coordinates
-        coord_ref_sys : str, optional
-            Default coordinates reference system. Supports any PROJ4 compliant string (https://proj4.org/index.html).
-        ctype : str, optional
-            Default coordinates type. One of 'point', 'midpoint', 'left', 'right'.
-        distance_units : Units
-            Default distance units.
-        """
-
-        if not isinstance(coords, (list, tuple, np.ndarray, xr.DataArray)):
-            raise TypeError("Invalid coords, expected list or array, not '%s'" % type(coords))
-
-        if dims is not None and not isinstance(dims, (tuple, list)):
-            raise TypeError("Invalid dims type '%s'" % type(dims))
-
-        if dims is None:
-            for i, c in enumerate(coords):
-                if not isinstance(c, (BaseCoordinates, xr.DataArray)):
-                    raise TypeError("Cannot get dim for coordinates at position %d with type '%s'"
-                                    "(expected 'Coordinates1d' or 'DataArray')" % (i, type(c)))
-
-            dims = [c.name for c in coords]
-
-        if len(dims) != len(coords):
-            raise ValueError("coords and dims size mismatch, %d != %d" % (len(dims), len(coords)))
-
-        # get/create coordinates
-        dcoords = OrderedDict()
-        for i, dim in enumerate(dims):
-            if dim in dcoords:
-                raise ValueError("Duplicate dimension '%s' at position %d" % (dim, i))
-
-            # coerce
-            if isinstance(coords[i], BaseCoordinates):
-                c = coords[i]
-            elif '_' in dim:
-                c = StackedCoordinates(coords[i])
-            elif ',' in dim:
-                c = DependentCoordinates(coords[i])
-            else:
-                c = ArrayCoordinates1d(coords[i])
-
-            # propagate properties and name
-            c._set_name(dim)
-            if coord_ref_sys is not None:
-                c._set_coord_ref_sys(coord_ref_sys)
-            if ctype is not None:
-                c._set_ctype(ctype)
-            if distance_units is not None:
-                c._set_distance_units(distance_units)
-            
-            # set coords
-            dcoords[dim] = c
-            
-        self.set_trait('_coords', dcoords)
-        super(Coordinates, self).__init__()
-
-    @tl.validate('_coords')
-    def _validate_coords(self, d):
-        val = d['value']
-
-        if len(val) == 0:
-            return val
-
-        for dim, c in val.items():
-            if dim != c.name:
-                raise ValueError("Dimension mismatch, '%s' != '%s'" % (dim, c.name))
-
-        dims = [dim for c in val.values() for dim in c.dims]
-        for dim in dims:
-            if dims.count(dim) != 1:
-                raise ValueError("Duplicate dimension '%s' in dims %s" % (dim, tuple(val.keys())))
-
-        crs = list(val.values())[0].coord_ref_sys
-        for i, c in enumerate(val.values()):
-            if c.coord_ref_sys != crs:
-                raise ValueError("coord_ref_sys mismatch '%s' != '%s' at pos %d" % (c.coord_ref_sys, crs, i))
-
-        return val
-
-    # ------------------------------------------------------------------------------------------------------------------
-    # Alternate constructors and Serialization
-    # ------------------------------------------------------------------------------------------------------------------
-
-    @staticmethod
-    def _coords_from_dict(d, order=None):
-        if sys.version < '3.6':
-            if order is None and len(d) > 1:
-                raise TypeError('order required')
-
-        if order is not None:
-            if set(order) != set(d):
-                raise ValueError("order %s does not match dims %s" % (order, d))
-        else:
-            order = d.keys()
-
-        coords = []
-        for dim in order:
-            if isinstance(d[dim], Coordinates1d):
-                c = d[dim].copy(name=dim)
-            elif isinstance(d[dim], tuple):
-                c = UniformCoordinates1d.from_tuple(d[dim], name=dim)
-            else:
-                c = ArrayCoordinates1d(d[dim], name=dim)
-            coords.append(c)
-
-        return coords
-
-    @classmethod
-    def grid(cls, dims=None, coord_ref_sys=None, ctype=None, distance_units=None, **kwargs):
-        """
-        Create a grid of coordinates.
-
-        Valid coordinate values:
-
-         * single coordinate value (number, datetime64, or str)
-         * array of coordinate values
-         * ``(start, stop, step)`` tuple for uniformly-spaced coordinates
-         * Coordinates1d object
-
-        This is equivalent to creating unstacked coordinates with a list of coordinate values::
-
-            podpac.Coordinates.grid(lat=[0, 1, 2], lon=[10, 20], dims=['lat', 'lon'])
-            podpac.Coordinates([[0, 1, 2], [10, 20]], dims=['lan', 'lon'])
-
-        Arguments
-        ---------
-        lat : optional
-            coordinates for the latitude dimension
-        lon : optional
-            coordinates for the longitude dimension
-        alt : optional
-            coordinates for the altitude dimension
-        time : optional
-            coordinates for the time dimension
-        dims : list of str, optional in Python>=3.6
-            List of dimension names, must match the provided keyword arguments. In Python 3.6 and above, the ``dims``
-            argument is optional, and the dims will match the order of the provided keyword arguments.
-        coord_ref_sys : str, optional
-            Default coordinates reference system
-        ctype : str, optional
-            Default coordinates type. One of 'point', 'midpoint', 'left', 'right'.
-        distance_units : Units
-            Default distance units.
-
-        Returns
-        -------
-        :class:`Coordinates`
-            podpac Coordinates
-
-        See Also
-        --------
-        points
-        """
-
-        coords = cls._coords_from_dict(kwargs, order=dims)
-        return cls(coords, coord_ref_sys=coord_ref_sys, ctype=ctype, distance_units=distance_units)
-
-    @classmethod
-    def points(cls, coord_ref_sys=None, ctype=None, distance_units=None, dims=None, **kwargs):
-        """
-        Create a list of multidimensional coordinates.
-
-        Valid coordinate values:
-
-         * single coordinate value (number, datetime64, or str)
-         * array of coordinate values
-         * ``(start, stop, step)`` tuple for uniformly-spaced coordinates
-         * Coordinates1d object
-
-        Note that the coordinates for each dimension must be the same size.
-
-        This is equivalent to creating stacked coordinates with a list of coordinate values and a stacked dimension
-        name::
-
-            podpac.Coordinates.points(lat=[0, 1, 2], lon=[10, 20, 30], dims=['lat', 'lon'])
-            podpac.Coordinates([[[0, 1, 2], [10, 20, 30]]], dims=['lan_lon'])
-
-        Arguments
-        ---------
-        lat : optional
-            coordinates for the latitude dimension
-        lon : optional
-            coordinates for the longitude dimension
-        alt : optional
-            coordinates for the altitude dimension
-        time : optional
-            coordinates for the time dimension
-        dims : list of str, optional in Python>=3.6
-            List of dimension names, must match the provided keyword arguments. In Python 3.6 and above, the ``dims``
-            argument is optional, and the dims will match the order of the provided keyword arguments.
-        coord_ref_sys : str, optional
-            Default coordinates reference system
-        ctype : str, optional
-            Default coordinates type. One of 'point', 'midpoint', 'left', 'right'.
-        distance_units : Units
-            Default distance units.
-
-        Returns
-        -------
-        :class:`Coordinates`
-            podpac Coordinates
-
-        See Also
-        --------
-        grid
-        """
-
-        coords = cls._coords_from_dict(kwargs, order=dims)
-        stacked = StackedCoordinates(coords)
-        return cls([stacked], coord_ref_sys=coord_ref_sys, ctype=ctype, distance_units=distance_units)
-
-    @classmethod
-    def from_xarray(cls, xcoord, coord_ref_sys=None, ctype=None, distance_units=None):
-        """
-        Create podpac Coordinates from xarray coords.
-
-        Arguments
-        ---------
-        xcoord : xarray.core.coordinates.DataArrayCoordinates
-            xarray coords
-        coord_ref_sys : str, optional
-            Default coordinates reference system
-        ctype : str, optional
-            Default coordinates type. One of 'point', 'midpoint', 'left', 'right'.
-        distance_units : Units
-            Default distance units.
-
-        Returns
-        -------
-        :class:`Coordinates`
-            podpac Coordinates
-        """
-
-        if not isinstance(xcoord, xarray.core.coordinates.DataArrayCoordinates):
-            raise TypeError("Coordinates.from_xarray expects xarray DataArrayCoordinates, not '%s'" % type(xcoord))
-
-        coords = []
-        for dim in xcoord.dims:
-            if isinstance(xcoord.indexes[dim], (pd.DatetimeIndex, pd.Float64Index, pd.Int64Index)):
-                c = ArrayCoordinates1d.from_xarray(xcoord[dim])
-            elif isinstance(xcoord.indexes[dim], pd.MultiIndex):
-                c = StackedCoordinates.from_xarray(xcoord[dim])
-            coords.append(c)
-
-        return cls(coords, coord_ref_sys=coord_ref_sys, ctype=ctype, distance_units=distance_units)
-
-    @classmethod
-    def from_definition(cls, d):
-        """
-        Create podpac Coordinates from a coordinates definition.
-
-        Arguments
-        ---------
-        d : list
-            coordinates definition
-
-        Returns
-        -------
-        :class:`Coordinates`
-            podpac Coordinates
-
-        See Also
-        --------
-        from_json, definition
-        """
-
-        if not isinstance(d, list):
-            raise TypeError("Could not parse coordinates definition of type '%s'" % type(d))
-
-        coords = []
-        for e in d:
-            if isinstance(e, list):
-                c = StackedCoordinates.from_definition(e)
-            elif 'start' in e and 'stop' in e and ('step' in e or 'size' in e):
-                c = UniformCoordinates1d.from_definition(e)
-            elif 'name' in e and 'values' in e:
-                c = ArrayCoordinates1d.from_definition(e)
-            elif 'dims' in e and 'values' in e:
-                c = DependentCoordinates.from_definition(e)
-            elif 'dims' in e and 'shape' in e and 'theta' in e and 'ulc' in e and ('step' in e or 'lrc' in e):
-                c = RotatedCoordinates.from_definition(e)
-            else:
-                raise ValueError("Could not parse coordinates definition item with keys %s" % e.keys())
-
-            coords.append(c)
-
-        return cls(coords)
-
-
-
-    @classmethod
-    def from_json(cls, s):
-        """
-        Create podpac Coordinates from a coordinates JSON definition.
-
-        Example JSON definition::
-
-            [
-                {
-                    "name": "lat",
-                    "start": 1,
-                    "stop": 10,
-                    "step": 0.5,
-                },
-                {
-                    "name": "lon",
-                    "start": 1,
-                    "stop": 2,
-                    "size": 100
-                },
-                {
-                    "name": "time",
-                    "ctype": "left"
-                    "values": [
-                        "2018-01-01",
-                        "2018-01-03",
-                        "2018-01-10"
-                    ]
-                }
-            ]
-
-        Arguments
-        ---------
-        s : str
-            coordinates JSON definition
-
-        Returns
-        -------
-        :class:`Coordinates`
-            podpac Coordinates
-
-        See Also
-        --------
-        json
-        """
-
-        d = json.loads(s)
-        return cls.from_definition(d)
-
-    @classmethod
-    def from_definition(cls, d):
-        """
-        Create podpac Coordinates from a coordinates definition.
-
-        Arguments
-        ---------
-        d : list
-            coordinates definition
-
-        Returns
-        -------
-        :class:`Coordinates`
-            podpac Coordinates
-
-        See Also
-        --------
-        from_json, definition
-        """
-
-        if not isinstance(d, list):
-            raise TypeError("Could not parse coordinates definition of type '%s'" % type(d))
-
-        coords = []
-        for e in d:
-            if isinstance(e, list):
-                c = StackedCoordinates.from_definition(e)
-            elif 'start' in e and 'stop' in e and ('step' in e or 'size' in e):
-                c = UniformCoordinates1d.from_definition(e)
-            elif 'name' in e and 'values' in e:
-                c = ArrayCoordinates1d.from_definition(e)
-            elif 'dims' in e and 'values' in e:
-                c = DependentCoordinates.from_definition(e)
-            elif 'dims' in e and 'shape' in e and 'theta' in e and 'ulc' in e and ('step' in e or 'lrc' in e):
-                c = RotatedCoordinates.from_definition(e)
-            else:
-                raise ValueError("Could not parse coordinates definition item with keys %s" % e.keys())
-
-            coords.append(c)
-
-        return cls(coords)
-
-    @property
-    def definition(self):
-        """
-        Serializable coordinates definition.
-
-        The ``definition`` can be used to create new Coordinates::
-
-            c = podpac.Coordinates(...)
-            c2 = podpac.Coordinates.from_definition(c.definition)
-
-        See Also
-        --------
-        from_definition, json
-        """
-
-        return [c.definition for c in self._coords.values()]
-
-    # ------------------------------------------------------------------------------------------------------------------
-    # standard dict-like methods
-    # ------------------------------------------------------------------------------------------------------------------
-
-    def keys(self):
-        """ dict-like keys: dims """
-        return self._coords.keys()
-
-    def values(self):
-        """ dict-like values: coordinates for each key/dimension """
-        return self._coords.values()
-
-    def items(self):
-        """ dict-like items: (dim, coordinates) pairs """
-        return self._coords.items()
-
-    def __iter__(self):
-        return iter(self._coords)
-
-    def get(self, dim, default=None):
-        """ dict-like get: get coordinates by dimension name with an optional """
-        try:
-            return self[dim]
-        except KeyError:
-            return default
-
-    def __getitem__(self, index):
-        if isinstance(index, string_types):
-            dim = index
-            if dim in self._coords:
-                return self._coords[dim]
-
-            # extracts individual coords from stacked and dependent coordinates
-            for c in self._coords.values():
-                if isinstance(c, (StackedCoordinates, DependentCoordinates)) and dim in c.dims:
-                    return c[dim]
-                
-            raise KeyError("Dimension '%s' not found in Coordinates %s" % (dim, self.dims))
-
-        else:
-            # extend index to a tuple of the correct length
-            if not isinstance(index, tuple):
-                index = (index,)
-            index = index + tuple(slice(None) for i in range(self.ndim - len(index)))
-
-            # bundle dependent coordinates indices
-            indices = []
-            i = 0
-            for c in self._coords.values():
-                if isinstance(c, DependentCoordinates):
-                    indices.append(tuple(index[i:i+len(c.dims)]))
-                    i += len(c.dims)
-                else:
-                    indices.append(index[i])
-                    i += 1
-
-            return Coordinates([c[I] for c, I in zip(self._coords.values(), indices)])
-
-    def __setitem__(self, dim, c):
-
-        # cast input coordinates
-        #             if isinstance(coords[i], BaseCoordinates):
-        if isinstance(c, BaseCoordinates):
-            pass
-        elif isinstance(c, Coordinates):
-            c = c[dim]
-        elif isinstance(c, (list, tuple, np.ndarray)):
-            if '_' in dim:
-                cs = [val if isinstance(val, Coordinates1d) else ArrayCoordinates1d(val) for val in c]
-                c = StackedCoordinates(cs)
-            else:
-                c = ArrayCoordinates1d(c)
-        else:
-            raise TypeError("Invalid coords, expected list, array, " +
-                            "or class implementing BaseCoordinates, not '%s'" % type(c))
-
-        if c.name is None:
-            c.name = dim
-
-        if dim in self.dims:
-            d = self._coords.copy()
-            d[dim] = c
-            self._coords = d
-        
-        elif dim in self.udims:
-            stacked_dim = [sd for sd in self.dims if dim in sd][0]
-            self._coords[stacked_dim][dim] = c
-        else:
-            raise KeyError("Cannot set dimension '%s' in Coordinates %s" % (dim, self.dims))
-
-
-    def __delitem__(self, dim):
-        if not dim in self.dims:
-            raise KeyError("Cannot delete dimension '%s' in Coordinates %s" % (dim, self.dims))
-
-        del self._coords[dim]
-
-    def __len__(self):
-        return len(self._coords)
-
-    def update(self, other):
-        """ dict-like update: add/replace coordinates using another Coordinates object """
-        if not isinstance(other, Coordinates):
-            raise TypeError("Cannot update Coordinates with object of type '%s'" % type(other))
-
-        d = self._coords.copy()
-        d.update(other._coords)
-        self._coords = d
-
-    def __eq__(self, other):
-        if not isinstance(other, Coordinates):
-            return False
-
-        # shortcuts
-        if self.dims != other.dims:
-            return False
-
-        if self.shape != other.shape:
-            return False
-
-        # full check of underlying coordinates
-        if self._coords != other._coords:
-            return False
-
-        return True
-
-    # ------------------------------------------------------------------------------------------------------------------
-    # Properties
-    # ------------------------------------------------------------------------------------------------------------------
-
-    @property
-    def dims(self):
-        """:tuple: Tuple of dimension names, potentially stacked.
-
-        See Also
-        --------
-        udims
-        """
-
-        return tuple(c.name for c in self._coords.values())
-
-    @property
-    def idims(self):
-        """:tuple: Tuple of indexing dimension names.
-
-        Unless there are dependent coordinates, this will match the ``dims``. For dependent coordinates, indexing
-        dimensions `'i'`, `'j'`, etc are used by default.
-        """
-
-        return tuple(dim for c in self._coords.values() for dim in c.idims)
-
-    @property
-    def udims(self):
-        """:tuple: Tuple of unstacked dimension names.
-
-        If there are no stacked dimensions, then ``dims`` and ``udims`` will be the same::
-
-            In [1]: lat = [0, 1]
-
-            In [2]: lon = [10, 20]
-
-            In [3]: time = '2018-01-01'
-           
-            In [4]: c = podpac.Coordinates([lat, lon, time], dims=['lat', 'lon', 'time'])
-           
-            In [5]: c.dims
-            Out[5]: ('lat', 'lon', 'time')
-           
-            In [6]: c.udims
-            Out[6]: ('lat', 'lon', 'time')
-
-
-        If there are stacked dimensions, then ``udims`` contains the individual dimension names::
-
-            In [7]: c = podpac.Coordinates([[lat, lon], time], dims=['lat_lon', 'time'])
-
-            In [8]: c.dims
-            Out[8]: ('lat_lon', 'time')
-
-            In [9]: c.udims
-            Out[9]: ('lat', 'lon', 'time')
-
-        See Also
-        --------
-        dims
-        """
-
-        return tuple(dim for c in self._coords.values() for dim in c.udims)
-
-    @property
-    def shape(self):
-        """:tuple: Tuple of the number of coordinates in each dimension."""
-        
-        return tuple(size for c in self._coords.values() for size in c.shape)
-
-    @property
-    def ndim(self):
-        """:int: Number of dimensions. """
-
-        return len(self.shape)
-
-    @property
-    def size(self):
-        """:int: Total number of coordinates."""
-
-        if len(self.shape) == 0:
-            return 0
-        return np.prod(self.shape)
-
-    @property
-    def bounds(self):
-        """:dict: Dictionary of (low, high) coordinates bounds in each unstacked dimension"""
-        return {dim: self[dim].bounds for dim in self.udims}
-
-    @property
-    def area_bounds(self):
-        """:dict: Dictionary of (low, high) coordinates area_bounds in each unstacked dimension"""
-        return {dim: self[dim].area_bounds for dim in self.udims}
-
-    @property
-    def coords(self):
-        """
-        :xarray.core.coordinates.DataArrayCoordinates: xarray coords, a dictionary-like container of coordinate arrays.
-        """
-
-        coords = OrderedDict()
-        for c in self._coords.values():
-            coords.update(c.coords)
-        # TODO just return coords?
-        # return coords
-        x = xr.DataArray(np.empty(self.shape), dims=self.idims, coords=coords)
-        return x.coords
-
-    @property
-    def json(self):
-        """:str: JSON-serialized coordinates definition.
-
-        The ``json`` can be used to create new Coordinates::
-
-            c = podapc.Coordinates(...)
-            c2 = podpac.Coordinates.from_json(c.definition)
-
-        The serialized definition is used to define coordinates in pipelines and to transport coordinates, e.g.
-        over HTTP and in AWS lambda functions. It also provides a consistent hashable value.
-
-        See Also
-        --------
-        from_json
-        """
-
-        return json.dumps(self.definition, cls=podpac.core.utils.JSONEncoder)
-
-    @property
-    def hash(self):
-        """
-        Coordinates hash.
-
-        *Note: To be replaced with the __hash__ method.*
-        """
-
-        return hash_alg(self.json.encode('utf-8')).hexdigest()
-
-    @property
-    def coord_ref_sys(self):
-        """
-        :str: coordinate reference system.
-
-        .. deprecated:: 1.0.0
-              `coord_ref_sys` will be removed in podpac 1.0.0, it is replaced by
-              `crs` for consistency
-        """
-
-        warnings.warn('`coord_ref_sys` has been replaced with `crs` and will be deprecated in future releases', DeprecationWarning)
-        return self.crs
-    
-    @property
-    def crs(self):
-        """:str: coordinate reference system."""
-        if not self._coords:
-            return None
-        
-        # the coord_ref_sys is the same for all coords
-        return list(self._coords.values())[0].coord_ref_sys
-
-        # key = 'lat' if 'lat' in self.udims else 'lon'
-        # if key == 'lon' and 'lon' not in self.udims:
-        #     return None
-
-        # return GDAL_CRS.get(self[key].coord_ref_sys, self[key].coord_ref_sys)
-
-    # ------------------------------------------------------------------------------------------------------------------
-    # Methods
-    # ------------------------------------------------------------------------------------------------------------------
-
-    def drop(self, dims, ignore_missing=False):
-        """
-        Remove the given dimensions from the Coordinates `dims`.
-
-        Parameters
-        ----------
-        dims : str, list
-            Dimension(s) to drop.
-        ignore_missing : bool, optional
-            If True, do not raise an exception if a given dimension is not in ``dims``. Default ``False``.
-
-        Returns
-        -------
-        :class:`Coordinates`
-            Coordinates object with the given dimensions removed
-
-        Raises
-        ------
-        KeyError
-            If a given dimension is missing in the Coordinates (and ignore_missing is ``False``).
-
-        See Also
-        --------
-        udrop
-        """
-
-        if not isinstance(dims, (tuple, list)):
-            dims = (dims,)
-
-        for dim in dims:
-            if not isinstance(dim, string_types):
-                raise TypeError("Invalid drop dimension type '%s'" % type(dim))
-            if dim not in self.dims and not ignore_missing:
-                raise KeyError("Dimension '%s' not found in Coordinates with dims %s" % (dim, self.dims))
-
-        return Coordinates([c for c in self._coords.values() if c.name not in dims])
-
-    # do we ever need this?
-    def udrop(self, dims, ignore_missing=False):
-        """
-        Remove the given individual dimensions from the Coordinates `udims`.
-
-        Unlike `drop`, ``udrop`` will remove parts of stacked coordinates::
-
-            In [1]: c = podpac.Coordinates([[[0, 1], [10, 20]], '2018-01-01'], dims=['lat_lon', 'time'])
-
-            In [2]: c
-            Out[2]:
-            Coordinates
-                lat_lon[lat]: ArrayCoordinates1d(lat): Bounds[0.0, 1.0], N[2], ctype['midpoint']
-                lat_lon[lon]: ArrayCoordinates1d(lon): Bounds[10.0, 20.0], N[2], ctype['midpoint']
-                time: ArrayCoordinates1d(time): Bounds[2018-01-01, 2018-01-01], N[1], ctype['midpoint']
-           
-            In [3]: c.udrop('lat')
-            Out[3]:
-            Coordinates
-                lon: ArrayCoordinates1d(lon): Bounds[10.0, 20.0], N[2], ctype['midpoint']
-                time: ArrayCoordinates1d(time): Bounds[2018-01-01, 2018-01-01], N[1], ctype['midpoint']
-
-        Parameters
-        ----------
-        dims : str, list
-            Individual dimension(s) to drop.
-        ignore_missing : bool, optional
-            If True, do not raise an exception if a given dimension is not in ``udims``. Default ``False``.
-
-        Returns
-        -------
-        :class:`Coordinates`
-            Coordinates object with the given dimensions removed.
-
-        Raises
-        ------
-        KeyError
-            If a given dimension is missing in the Coordinates (and ignore_missing is ``False``).
-
-        See Also
-        --------
-        drop
-        """
-
-        if not isinstance(dims, (tuple, list)):
-            dims = (dims,)
-
-        for dim in dims:
-            if not isinstance(dim, string_types):
-                raise TypeError("Invalid drop dimension type '%s'" % type(dim))
-            if dim not in self.udims and not ignore_missing:
-                raise KeyError("Dimension '%s' not found in Coordinates with udims %s" % (dim, self.udims))
-
-        cs = []
-        for c in self._coords.values():
-            if isinstance(c, Coordinates1d):
-                if c.name not in dims:
-                    cs.append(c)
-            elif isinstance(c, StackedCoordinates):
-                stacked = [s for s in c if s.name not in dims]
-                if len(stacked) > 1:
-                    cs.append(StackedCoordinates(stacked))
-                elif len(stacked) == 1:
-                    cs.append(stacked[0])
-
-        return Coordinates(cs)
-
-    def intersect(self, other, outer=False, return_indices=False):
-        """
-        Get the coordinate values that are within the bounds of a given coordinates object.
-
-        The intersection is calculated in each dimension separately.
-
-        The default intersection selects coordinates that are within the other coordinates bounds::
-
-            In [1]: coords = Coordinates([[0, 1, 2, 3]], dims=['lat'])
-
-            In [2]: other = Coordinates([[1.5, 2.5]], dims=['lat'])
-
-            In [3]: coords.intersect(other).coords
-            Out[3]:
-            Coordinates:
-              * lat      (lat) float64 2.0
-
-        The *outer* intersection selects the minimal set of coordinates that contain the other coordinates::
-        
-            In [4]: coords.intersect(other, outer=True).coords
-            Out[4]: 
-            Coordinates:
-              * lat      (lat) float64 1.0 2.0 3.0
-
-        The *outer* intersection also selects a boundary coordinate if the other coordinates are outside this
-        coordinates bounds but *inside* its area bounds::
-        
-            In [5]: other_near = Coordinates([[3.25]], dims=['lat'])
-            
-            In [6]: other_far = Coordinates([[10.0]], dims=['lat'])
-
-            In [7]: coords.intersect(other_near, outer=True).coords
-            Coordinates:
-              * lat      (lat) float64 3.0
-
-            In [8]: coords.intersect(other_far, outer=True).coords
-            Coordinates:
-              * lat      (lat) float64
-        
-        Parameters
-        ----------
-        other : :class:`Coordinates1d`, :class:`StackedCoordinates`, :class:`Coordinates`
-            Coordinates to intersect with.
-        outer : bool, optional
-            If True, do an *outer* intersection. Default False.
-        return_indices : bool, optional
-            If True, return slice or indices for the selection in addition to coordinates. Default False.
-
-        Returns
-        -------
-        intersection : :class:`Coordinates`
-            Coordinates object consisting of the intersection in each dimension.
-        idx : list
-            List of indices for each dimension that produces the intersection, only if ``return_indices`` is True.
-        """
-        if other.crs != self.crs:
-            other = other.transform(self.crs)
-
-        intersections = [c.intersect(other, outer=outer, return_indices=return_indices) for c in self._coords.values()]
-        return self._make_selected_coordinates(intersections, return_indices)
-
-    def select(self, bounds, return_indices=False, outer=False):
-        """
-        Get the coordinate values that are within the given bounds for each dimension.
-
-        The default selection returns coordinates that are within the bounds::
-
-            In [1]: c = Coordinates([[0, 1, 2, 3], [10, 20, 30, 40]], dims=['lat', 'lon'])
-
-            In [2]: c.select({'lat': [1.5, 3.5]})
-            Out[2]:
-            Coordinates
-                    lat: ArrayCoordinates1d(lat): Bounds[2.0, 3.0], N[2], ctype['midpoint']
-                    lon: ArrayCoordinates1d(lon): Bounds[10.0, 40.0], N[4], ctype['midpoint']
-
-            In [3]: c.select({'lat': [1.5, 3.5], 'lon': [25, 45]})
-            Out[3]: 
-            Coordinates
-                    lat: ArrayCoordinates1d(lat): Bounds[2.0, 3.0], N[2], ctype['midpoint']
-                    lon: ArrayCoordinates1d(lon): Bounds[30.0, 40.0], N[2], ctype['midpoint']
-
-        The *outer* selection returns the minimal set of coordinates that contain the bounds::
-        
-            In [4]: c.select({'lat':[1.5, 3.5]}, outer=True)
-            Out[4]:
-            Coordinates
-                    lat: ArrayCoordinates1d(lat): Bounds[1.0, 3.0], N[3], ctype['midpoint']
-                    lon: ArrayCoordinates1d(lon): Bounds[10.0, 40.0], N[4], ctype['midpoint']
-        
-        Parameters
-        ----------
-        bounds : dict
-            Selection bounds for the desired coordinates.
-        outer : bool, optional
-            If True, do *outer* selections. Default False.
-        return_indices : bool, optional
-            If True, return slice or indices for the selections in addition to coordinates. Default False.
-
-        Returns
-        -------
-        selection : :class:`Coordinates`
-            Coordinates object with coordinates within the given bounds.
-        I : list of indices (slices/lists)
-            index or slice for the selected coordinates in each dimension (only if return_indices=True)
-        """
-
-        selections = [c.select(bounds, outer=outer, return_indices=return_indices) for c in self._coords.values()]
-        return self._make_selected_coordinates(selections, return_indices)
-
-    def _make_selected_coordinates(self, selections, return_indices):
-        if return_indices:
-            coords = Coordinates([c for c, I in selections])
-            # unbundle DepedentCoordinates indices
-            I = [I if isinstance(c, DependentCoordinates) else [I] for c, I in selections]
-            I = [e for l in I for e in l]
-            return coords, tuple(I)
-        else:
-            return Coordinates(selections)
-
-    def unique(self, return_indices=False):
-        """
-        Remove duplicate coordinate values from each dimension.
-
-        Returns
-        -------
-        coords : Coordinates
-            New Coordinates object with unique, sorted coordinate values in each dimension.
-        """
-<<<<<<< HEAD
-        inds = [np.unique(c.coordinates, return_index=True)[1] for c in self.values()]
-        c = Coordinates([c[i] for c, i in zip(self.values(), inds)])
-        if return_indices:
-            return c, inds
-        else:
-            return c
-=======
-
-        return Coordinates([c[np.unique(c.coordinates, return_index=True)[1]] for c in self._coords.values()])
->>>>>>> 62aeaaa8
-
-    def unstack(self):
-        """
-        Unstack the coordinates of all of the dimensions.
-
-        Returns
-        -------
-        unstacked : :class:`Coordinates`
-            A new Coordinates object with unstacked coordinates.
-
-        See Also
-        --------
-        xr.DataArray.unstack
-        """
-
-        return Coordinates([self[dim] for dim in self.udims])
-
-    def iterchunks(self, shape, return_slices=False):
-        """
-        Get a generator that yields Coordinates no larger than the given shape until the entire Coordinates is covered.
-
-        Parameters
-        ----------
-        shape : tuple
-            The maximum shape of the chunk, with sizes corresponding to the `dims`.
-        return_slice : boolean, optional
-            Return slice in addition to Coordinates chunk.
-
-        Yields
-        ------
-        coords : :class:`Coordinates`
-            A Coordinates object with one chunk of the coordinates.
-        slices : list
-            slices for this Coordinates chunk, only if ``return_slices`` is True
-        """
-
-        l = [[slice(i, i+n) for i in range(0, m, n)] for m, n in zip(self.shape, shape)]
-        for slices in itertools.product(*l):
-            coords = Coordinates([self._coords[dim][slc] for dim, slc in zip(self.dims, slices)])
-            if return_slices:
-                yield coords, slices
-            else:
-                yield coords
-
-    def transpose(self, *dims, **kwargs):
-        """
-        Transpose (re-order) the dimensions of the Coordinates.
-
-        Parameters
-        ----------
-        dim_1, dim_2, ... : str, optional
-            Reorder dims to this order. By default, reverse the dims.
-        in_place : boolean, optional
-            If True, transpose the dimensions in-place.
-            Otherwise (default), return a new, transposed Coordinates object.
-
-        Returns
-        -------
-        transposed : :class:`Coordinates`
-            The transposed Coordinates object.
-
-        See Also
-        --------
-        xarray.DataArray.transpose : return a transposed DataArray
-
-        """
-
-        in_place = kwargs.get('in_place', False)
-
-        if len(dims) == 0:
-            dims = list(self._coords.keys())[::-1]
-
-        if len(dims) != self.ndim:
-            raise ValueError("Invalid transpose dimensions, input %s does not match dims %s" % (dims, self.dims))
-
-        if in_place:
-            self._coords = OrderedDict([(dim, self._coords[dim]) for dim in dims])
-            return self
-
-        else:
-            return Coordinates([self._coords[dim] for dim in dims])
-
-    def transform(self, crs=None, alt_units=None):
-        """
-        Transform coordinate dimensions (`lat`, `lon`, `alt`) into a different coordinate reference system.
-        Uses PROJ4 syntax for coordinate reference systems and units.
-        
-        See `PROJ4 Documentation <https://proj4.org/usage/projections.html#cartographic-projection>`_ for
-        more information about creating PROJ4 strings. See `PROJ4 Distance Units
-        <https://proj4.org/operations/conversions/unitconvert.html#distance-units>`_ for unit string
-        references.
-        
-        Examples
-        --------
-        Transform gridded coordinates::
-        
-            c = Coordinates([np.linspace(-10, 10, 21), np.linspace(-30, -10, 21)], dims=['lat', 'lon'])
-            c.crs
-
-            >> 'EPSG:4326'
-
-            c.transform('EPSG:2193')
-        
-            >> Coordinates
-                lat: ArrayCoordinates1d(lat): Bounds[-9881992.849134896, 29995929.885877542], N[21], ctype['point']
-                lon: ArrayCoordinates1d(lon): Bounds[1928928.7360588573, 4187156.434405213], N[21], ctype['midpoint']
-        
-        Transform stacked coordinates::
-        
-            c = Coordinates([(np.linspace(-10, 10, 21), np.linspace(-30, -10, 21))], dims=['lat_lon'])
-            c.transform('EPSG:2193')
-        
-            >> Coordinates
-                lat_lon[lat]: ArrayCoordinates1d(lat): Bounds[-9881992.849134896, 29995929.885877542], N[21], ctype['point']
-                lat_lon[lon]: ArrayCoordinates1d(lon): Bounds[1928928.7360588573, 4187156.434405213], N[21], ctype['midpoint']
-        
-        Transform coordinates using a PROJ4 string::
-        
-            c = Coordinates([np.linspace(-10, 10, 21), np.linspace(-30, -10, 21)], dims=['lat', 'lon'])
-            c.transform('+proj=merc +lat_ts=56.5 +ellps=GRS80')
-        
-            >> Coordinates
-                lat: ArrayCoordinates1d(lat): Bounds[-1847545.541169525, -615848.513723175], N[21], ctype['midpoint']
-                lon: ArrayCoordinates1d(lon): Bounds[-614897.0725896168, 614897.0725896184], N[21], ctype['midpoint']
-        
-        Transform coordinates with altitude::
-        
-            # include alt units in proj4 string
-            c = Coordinates([[0, 1, 2], [0, 1, 2], [1, 2, 3]], dims=['lat', 'lon', 'alt'])
-            c.transform('+init=epsg:2193 +vunits=ft')
-        
-            >> Coordinates
-                lat: ArrayCoordinates1d(lat): Bounds[594971.8894642257, 819117.0608407748], N[3], ctype['midpoint']
-                lon: ArrayCoordinates1d(lon): Bounds[29772096.71234478, 29995929.885877542], N[3], ctype['midpoint']
-                alt: ArrayCoordinates1d(alt): Bounds[3.280839895013123, 9.842519685039369], N[3], ctype['midpoint']
-
-
-            # specify alt units seperately
-            c.transform('EPSG:2193', alt_units='ft')
-        
-            >> Coordinates
-                lat: ArrayCoordinates1d(lat): Bounds[594971.8894642257, 819117.0608407748], N[3], ctype['midpoint']
-                lon: ArrayCoordinates1d(lon): Bounds[29772096.71234478, 29995929.885877542], N[3], ctype['midpoint']
-                alt: ArrayCoordinates1d(alt): Bounds[3.280839895013123, 9.842519685039369], N[3], ctype['midpoint']
-
-            # using alt_units will save the property `crs` as a proj4 string:
-            ct = c.transform('EPSG:2193', alt_units='ft')
-            ct.crs
-
-            >> '+proj=tmerc +lat_0=0 +lon_0=173 +k=0.9996 +x_0=1600000 +y_0=10000000 +ellps=GRS80 +units=m +no_defs +type=crs +vunits=ft'
-        
-        Parameters
-        ----------
-        crs : str, optional
-            PROJ4 compatible coordinate reference system string.
-            Defaults to the current `crs`
-        alt_units : str, optional
-            Override the alt units defined in `crs` string.
-            This is implemented to provide a shorthand for transforming alt units
-            without specifying the whole proj4 string.
-        
-        Returns
-        -------
-        :class:`podpac.Coordinates`
-            Transformed Coordinates
-        
-        Raises
-        ------
-        ValueError
-            Coordinates must have both lat and lon dimensions if either is defined
-        """
-
-        t_coords = deepcopy(self)
-
-        if crs is None:
-            crs = self.crs
-
-        from_crs = pyproj.CRS(self.crs)
-        to_crs = pyproj.CRS(crs)
-
-        # convert alt units into proj4 syntax
-        if alt_units is not None:
-            proj4crs = to_crs.to_proj4()
-
-            # remove old vunits string if present
-            if '+vunits' in proj4crs:
-                proj4crs = re.sub(r'\+vunits=[a-z\-]+\s', '', proj4crs)
-
-            to_crs = pyproj.CRS('{} +vunits={}'.format(proj4crs, alt_units))
-
-        # create proj4 transformer
-        transformer = pyproj.Transformer.from_crs(from_crs, to_crs)
-
-        # update crs on the individual coords - this must be done before assigning new values
-        # note using `srs` here so it captures the user input (i.e. EPSG:4193)
-        # if alt_units included, this will be a whole proj4 string because of conversion above
-        for dim in t_coords.udims:
-            t_coords[dim].coord_ref_sys = to_crs.srs
-
-        # if lat or lon is present, coordinates MUST have both, even if stacked:
-        if ('lat' in self.udims or 'lon' in self.udims):
-            
-            if (set(['lat', 'lon']) - set(self.udims)):
-                raise ValueError('Coordinates must have both lat and lon dimensions to transform coordinate reference systems')
-
-            (lat, lon) = transformer.transform(self.coords['lat'].values, self.coords['lon'].values)
-            t_coords['lat'] = ArrayCoordinates1d(lat, coord_ref_sys=t_coords.crs)
-            t_coords['lon'] = ArrayCoordinates1d(lon, coord_ref_sys=t_coords.crs)
-
-        # by keeping these seperate, we can handle altitude dimensions that are a different length from lat/lon
-        if 'alt' in self.udims:
-  
-            dummy = np.zeros(len(self.coords['alt'].values))  # must be same length as alt
-            (lat, lon, alt) = transformer.transform(dummy, dummy, self.coords['alt'].values)
-            t_coords['alt'] = ArrayCoordinates1d(alt, coord_ref_sys=t_coords.crs)
-
-        return t_coords
-
-
-    # ------------------------------------------------------------------------------------------------------------------
-    # Operators/Magic Methods
-    # ------------------------------------------------------------------------------------------------------------------
-
-    def __repr__(self):
-        rep = str(self.__class__.__name__)
-        for c in self._coords.values():
-            if isinstance(c, Coordinates1d):
-                rep += '\n\t%s: %s' % (c.name, c)
-            elif isinstance(c, StackedCoordinates):
-                for dim in c.dims:
-                    rep += '\n\t%s[%s]: %s' % (c.name, dim, c[dim])
-            elif isinstance(c, DependentCoordinates):
-                for dim in c.dims:
-                    rep += '\n\t%s[%s]: %s' % (c.name, dim, c._rep(dim))
-        return rep
-
-def merge_dims(coords_list):
-    """
-    Merge the coordinates.
-
-    Arguments
-    ---------
-    coords_list : list
-        List of :class:`Coordinates` with unique dimensions.
-
-    Returns
-    -------
-    coords : :class:`Coordinates`
-        Coordinates with merged dimensions.
-
-    Raises
-    ------
-    ValueError
-        If dimensions are duplicated.
-    """
-
-    for coords in coords_list:
-        if not isinstance(coords, Coordinates):
-            raise TypeError("Cannot merge '%s' with Coordinates" % type(coords))
-
-    coords = sum([list(coords.values()) for coords in coords_list], [])
-    return Coordinates(coords)
-
-def concat(coords_list):
-    """
-    Combine the given coordinates by concatenating coordinate values in each dimension.
-
-    Arguments
-    ---------
-    coords_list : list
-        List of :class:`Coordinates`.
-
-    Returns
-    -------
-    coords : :class:`Coordinates`
-        Coordinates with concatenated coordinate values in each dimension.
-
-    See Also
-    --------
-    :class:`union`
-    """
-
-    coords_list = list(coords_list)
-    for coords in coords_list:
-        if not isinstance(coords, Coordinates):
-            raise TypeError("Cannot concat '%s' with Coordinates" % type(coords))
-
-    d = OrderedDict()
-    for coords in coords_list:
-        for dim, c in coords.items():
-            if isinstance(c, Coordinates1d):
-                if dim not in d:
-                    d[dim] = c.coordinates
-                else:
-                    d[dim] = np.concatenate([d[dim], c.coordinates])
-            elif isinstance(c, StackedCoordinates):
-                if dim not in d:
-                    d[dim] = [s.coordinates for s in c]
-                else:
-                    d[dim] = [np.concatenate([d[dim][i], s.coordinates]) for i, s in enumerate(c)]
-
-    return Coordinates(list(d.values()), list(d.keys()))
-
-def union(coords_list):
-    """
-    Combine the given coordinates by collecting the unique, sorted coordinate values in each dimension.
-
-    Arguments
-    ---------
-    coords_list : list
-        List of :class:`Coordinates`.
-
-    Returns
-    -------
-    coords : :class:`Coordinates`
-        Coordinates with unique, sorted coordinate values in each dimension.
-
-    See Also
-    --------
-    :class:`concat`
-    """
-
-    return concat(coords_list).unique()
+"""
+Multidimensional Coordinates
+"""
+
+from __future__ import division, unicode_literals, print_function, absolute_import
+
+import warnings
+from copy import deepcopy
+import sys
+import itertools
+import json
+from collections import OrderedDict
+from hashlib import md5 as hash_alg
+import re
+
+import numpy as np
+import traitlets as tl
+import pandas as pd
+import xarray as xr
+import xarray.core.coordinates
+from six import string_types
+import pyproj
+
+import podpac
+from podpac.core.utils import OrderedDictTrait
+from podpac.core.coordinates.base_coordinates import BaseCoordinates
+from podpac.core.coordinates.coordinates1d import Coordinates1d
+from podpac.core.coordinates.array_coordinates1d import ArrayCoordinates1d
+from podpac.core.coordinates.uniform_coordinates1d import UniformCoordinates1d
+from podpac.core.coordinates.stacked_coordinates import StackedCoordinates
+from podpac.core.coordinates.dependent_coordinates import DependentCoordinates
+from podpac.core.coordinates.rotated_coordinates import RotatedCoordinates
+
+class Coordinates(tl.HasTraits):
+    """
+    Multidimensional Coordinates.
+
+    Coordinates are used to evaluate Nodes and to define the coordinates of a DataSource nodes. The API is modeled after
+    coords in `xarray <http://xarray.pydata.org/en/stable/data-structures.html>`_:
+
+     * Coordinates are created from a list of coordinate values and dimension names.
+     * Coordinate values are always either ``float`` or ``np.datetime64``. For convenience, podpac
+       automatically converts datetime strings such as ``'2018-01-01'`` to ``np.datetime64``.
+     * The allowed dimensions are ``'lat'``, ``'lon'``, ``'time'``, and ``'alt'``.
+     * Coordinates from multiple dimensions can be stacked together to represent a *list* of coordinates instead of a
+       *grid* of coordinates. The name of the stacked coordinates uses an underscore to combine the underlying
+       dimensions, e.g. ``'lat_lon'``.
+
+    Coordinates are dict-like, for example:
+
+     * get coordinates by dimension name: ``coords['lat']``
+     * get iterable dimension keys and coordinates values: ``coords.keys()``, ``coords.values()``
+     * loop through dimensions: ``for dim in coords: ...``
+
+    Parameters
+    ----------
+    dims
+        Tuple of dimension names, potentially stacked.
+    udims
+        Tuple of individual dimension names, always unstacked.
+    """
+
+    _coords = OrderedDictTrait(trait=tl.Instance(BaseCoordinates), default_value=OrderedDict())
+
+    def __init__(self, coords, dims=None, crs=None, ctype=None, distance_units=None):
+        """
+        Create multidimensional coordinates.
+
+        Arguments
+        ---------
+        coords : list
+            List of coordinate values for each dimension. Valid coordinate values:
+
+             * single coordinate value (number, datetime64, or str)
+             * array of coordinate values
+             * list of stacked coordinate values
+             * :class:`Coordinates1d` or :class:`StackedCoordinates` object
+        dims : list of str, optional
+            List of dimension names. Optional if all items in ``coords`` are named. Valid names are
+           
+             * 'lat', 'lon', 'alt', or 'time' for unstacked coordinates
+             * dimension names joined by an underscore for stacked coordinates
+        crs : str, optional
+            Default coordinates reference system. Supports any PROJ4 compliant string (https://proj4.org/index.html).
+        ctype : str, optional
+            Default coordinates type. One of 'point', 'midpoint', 'left', 'right'.
+        distance_units : Units
+            Default distance units.
+        """
+
+        if not isinstance(coords, (list, tuple, np.ndarray, xr.DataArray)):
+            raise TypeError("Invalid coords, expected list or array, not '%s'" % type(coords))
+
+        if dims is not None and not isinstance(dims, (tuple, list)):
+            raise TypeError("Invalid dims type '%s'" % type(dims))
+
+        if dims is None:
+            for i, c in enumerate(coords):
+                if not isinstance(c, (BaseCoordinates, xr.DataArray)):
+                    raise TypeError("Cannot get dim for coordinates at position %d with type '%s'"
+                                    "(expected 'Coordinates1d' or 'DataArray')" % (i, type(c)))
+
+            dims = [c.name for c in coords]
+
+        if len(dims) != len(coords):
+            raise ValueError("coords and dims size mismatch, %d != %d" % (len(dims), len(coords)))
+
+        # get/create coordinates
+        dcoords = OrderedDict()
+        for i, dim in enumerate(dims):
+            if dim in dcoords:
+                raise ValueError("Duplicate dimension '%s' at position %d" % (dim, i))
+
+            # coerce
+            if isinstance(coords[i], BaseCoordinates):
+                c = coords[i]
+            elif '_' in dim:
+                c = StackedCoordinates(coords[i])
+            elif ',' in dim:
+                c = DependentCoordinates(coords[i])
+            else:
+                c = ArrayCoordinates1d(coords[i])
+
+            # propagate properties and name
+            c._set_name(dim)
+            if crs is not None:
+                c._set_crs(crs)
+            if ctype is not None:
+                c._set_ctype(ctype)
+            if distance_units is not None:
+                c._set_distance_units(distance_units)
+            
+            # set coords
+            dcoords[dim] = c
+            
+        self.set_trait('_coords', dcoords)
+        super(Coordinates, self).__init__()
+
+    @tl.validate('_coords')
+    def _validate_coords(self, d):
+        val = d['value']
+
+        if len(val) == 0:
+            return val
+
+        for dim, c in val.items():
+            if dim != c.name:
+                raise ValueError("Dimension mismatch, '%s' != '%s'" % (dim, c.name))
+
+        dims = [dim for c in val.values() for dim in c.dims]
+        for dim in dims:
+            if dims.count(dim) != 1:
+                raise ValueError("Duplicate dimension '%s' in dims %s" % (dim, tuple(val.keys())))
+
+        crs = list(val.values())[0].crs
+        for i, c in enumerate(val.values()):
+            if c.crs != crs:
+                raise ValueError("crs mismatch '%s' != '%s' at pos %d" % (c.crs, crs, i))
+
+        return val
+
+    # ------------------------------------------------------------------------------------------------------------------
+    # Alternate constructors and Serialization
+    # ------------------------------------------------------------------------------------------------------------------
+
+    @staticmethod
+    def _coords_from_dict(d, order=None):
+        if sys.version < '3.6':
+            if order is None and len(d) > 1:
+                raise TypeError('order required')
+
+        if order is not None:
+            if set(order) != set(d):
+                raise ValueError("order %s does not match dims %s" % (order, d))
+        else:
+            order = d.keys()
+
+        coords = []
+        for dim in order:
+            if isinstance(d[dim], Coordinates1d):
+                c = d[dim].copy(name=dim)
+            elif isinstance(d[dim], tuple):
+                c = UniformCoordinates1d.from_tuple(d[dim], name=dim)
+            else:
+                c = ArrayCoordinates1d(d[dim], name=dim)
+            coords.append(c)
+
+        return coords
+
+    @classmethod
+    def grid(cls, dims=None, crs=None, ctype=None, distance_units=None, **kwargs):
+        """
+        Create a grid of coordinates.
+
+        Valid coordinate values:
+
+         * single coordinate value (number, datetime64, or str)
+         * array of coordinate values
+         * ``(start, stop, step)`` tuple for uniformly-spaced coordinates
+         * Coordinates1d object
+
+        This is equivalent to creating unstacked coordinates with a list of coordinate values::
+
+            podpac.Coordinates.grid(lat=[0, 1, 2], lon=[10, 20], dims=['lat', 'lon'])
+            podpac.Coordinates([[0, 1, 2], [10, 20]], dims=['lan', 'lon'])
+
+        Arguments
+        ---------
+        lat : optional
+            coordinates for the latitude dimension
+        lon : optional
+            coordinates for the longitude dimension
+        alt : optional
+            coordinates for the altitude dimension
+        time : optional
+            coordinates for the time dimension
+        dims : list of str, optional in Python>=3.6
+            List of dimension names, must match the provided keyword arguments. In Python 3.6 and above, the ``dims``
+            argument is optional, and the dims will match the order of the provided keyword arguments.
+        crs : str, optional
+            Default coordinates reference system
+        ctype : str, optional
+            Default coordinates type. One of 'point', 'midpoint', 'left', 'right'.
+        distance_units : Units
+            Default distance units.
+
+        Returns
+        -------
+        :class:`Coordinates`
+            podpac Coordinates
+
+        See Also
+        --------
+        points
+        """
+
+        coords = cls._coords_from_dict(kwargs, order=dims)
+        return cls(coords, crs=crs, ctype=ctype, distance_units=distance_units)
+
+    @classmethod
+    def points(cls, crs=None, ctype=None, distance_units=None, dims=None, **kwargs):
+        """
+        Create a list of multidimensional coordinates.
+
+        Valid coordinate values:
+
+         * single coordinate value (number, datetime64, or str)
+         * array of coordinate values
+         * ``(start, stop, step)`` tuple for uniformly-spaced coordinates
+         * Coordinates1d object
+
+        Note that the coordinates for each dimension must be the same size.
+
+        This is equivalent to creating stacked coordinates with a list of coordinate values and a stacked dimension
+        name::
+
+            podpac.Coordinates.points(lat=[0, 1, 2], lon=[10, 20, 30], dims=['lat', 'lon'])
+            podpac.Coordinates([[[0, 1, 2], [10, 20, 30]]], dims=['lan_lon'])
+
+        Arguments
+        ---------
+        lat : optional
+            coordinates for the latitude dimension
+        lon : optional
+            coordinates for the longitude dimension
+        alt : optional
+            coordinates for the altitude dimension
+        time : optional
+            coordinates for the time dimension
+        dims : list of str, optional in Python>=3.6
+            List of dimension names, must match the provided keyword arguments. In Python 3.6 and above, the ``dims``
+            argument is optional, and the dims will match the order of the provided keyword arguments.
+        crs : str, optional
+            Default coordinates reference system
+        ctype : str, optional
+            Default coordinates type. One of 'point', 'midpoint', 'left', 'right'.
+        distance_units : Units
+            Default distance units.
+
+        Returns
+        -------
+        :class:`Coordinates`
+            podpac Coordinates
+
+        See Also
+        --------
+        grid
+        """
+
+        coords = cls._coords_from_dict(kwargs, order=dims)
+        stacked = StackedCoordinates(coords)
+        return cls([stacked], crs=crs, ctype=ctype, distance_units=distance_units)
+
+    @classmethod
+    def from_xarray(cls, xcoord, crs=None, ctype=None, distance_units=None):
+        """
+        Create podpac Coordinates from xarray coords.
+
+        Arguments
+        ---------
+        xcoord : xarray.core.coordinates.DataArrayCoordinates
+            xarray coords
+        crs : str, optional
+            Default coordinates reference system
+        ctype : str, optional
+            Default coordinates type. One of 'point', 'midpoint', 'left', 'right'.
+        distance_units : Units
+            Default distance units.
+
+        Returns
+        -------
+        :class:`Coordinates`
+            podpac Coordinates
+        """
+
+        if not isinstance(xcoord, xarray.core.coordinates.DataArrayCoordinates):
+            raise TypeError("Coordinates.from_xarray expects xarray DataArrayCoordinates, not '%s'" % type(xcoord))
+
+        coords = []
+        for dim in xcoord.dims:
+            if isinstance(xcoord.indexes[dim], (pd.DatetimeIndex, pd.Float64Index, pd.Int64Index)):
+                c = ArrayCoordinates1d.from_xarray(xcoord[dim])
+            elif isinstance(xcoord.indexes[dim], pd.MultiIndex):
+                c = StackedCoordinates.from_xarray(xcoord[dim])
+            coords.append(c)
+
+        return cls(coords, crs=crs, ctype=ctype, distance_units=distance_units)
+
+    @classmethod
+    def from_definition(cls, d):
+        """
+        Create podpac Coordinates from a coordinates definition.
+
+        Arguments
+        ---------
+        d : list
+            coordinates definition
+
+        Returns
+        -------
+        :class:`Coordinates`
+            podpac Coordinates
+
+        See Also
+        --------
+        from_json, definition
+        """
+
+        if not isinstance(d, list):
+            raise TypeError("Could not parse coordinates definition of type '%s'" % type(d))
+
+        coords = []
+        for e in d:
+            if isinstance(e, list):
+                c = StackedCoordinates.from_definition(e)
+            elif 'start' in e and 'stop' in e and ('step' in e or 'size' in e):
+                c = UniformCoordinates1d.from_definition(e)
+            elif 'name' in e and 'values' in e:
+                c = ArrayCoordinates1d.from_definition(e)
+            elif 'dims' in e and 'values' in e:
+                c = DependentCoordinates.from_definition(e)
+            elif 'dims' in e and 'shape' in e and 'theta' in e and 'ulc' in e and ('step' in e or 'lrc' in e):
+                c = RotatedCoordinates.from_definition(e)
+            else:
+                raise ValueError("Could not parse coordinates definition item with keys %s" % e.keys())
+
+            coords.append(c)
+
+        return cls(coords)
+
+
+
+    @classmethod
+    def from_json(cls, s):
+        """
+        Create podpac Coordinates from a coordinates JSON definition.
+
+        Example JSON definition::
+
+            [
+                {
+                    "name": "lat",
+                    "start": 1,
+                    "stop": 10,
+                    "step": 0.5,
+                },
+                {
+                    "name": "lon",
+                    "start": 1,
+                    "stop": 2,
+                    "size": 100
+                },
+                {
+                    "name": "time",
+                    "ctype": "left"
+                    "values": [
+                        "2018-01-01",
+                        "2018-01-03",
+                        "2018-01-10"
+                    ]
+                }
+            ]
+
+        Arguments
+        ---------
+        s : str
+            coordinates JSON definition
+
+        Returns
+        -------
+        :class:`Coordinates`
+            podpac Coordinates
+
+        See Also
+        --------
+        json
+        """
+
+        d = json.loads(s)
+        return cls.from_definition(d)
+
+    @classmethod
+    def from_definition(cls, d):
+        """
+        Create podpac Coordinates from a coordinates definition.
+
+        Arguments
+        ---------
+        d : list
+            coordinates definition
+
+        Returns
+        -------
+        :class:`Coordinates`
+            podpac Coordinates
+
+        See Also
+        --------
+        from_json, definition
+        """
+
+        if not isinstance(d, list):
+            raise TypeError("Could not parse coordinates definition of type '%s'" % type(d))
+
+        coords = []
+        for e in d:
+            if isinstance(e, list):
+                c = StackedCoordinates.from_definition(e)
+            elif 'start' in e and 'stop' in e and ('step' in e or 'size' in e):
+                c = UniformCoordinates1d.from_definition(e)
+            elif 'name' in e and 'values' in e:
+                c = ArrayCoordinates1d.from_definition(e)
+            elif 'dims' in e and 'values' in e:
+                c = DependentCoordinates.from_definition(e)
+            elif 'dims' in e and 'shape' in e and 'theta' in e and 'ulc' in e and ('step' in e or 'lrc' in e):
+                c = RotatedCoordinates.from_definition(e)
+            else:
+                raise ValueError("Could not parse coordinates definition item with keys %s" % e.keys())
+
+            coords.append(c)
+
+        return cls(coords)
+
+    @property
+    def definition(self):
+        """
+        Serializable coordinates definition.
+
+        The ``definition`` can be used to create new Coordinates::
+
+            c = podpac.Coordinates(...)
+            c2 = podpac.Coordinates.from_definition(c.definition)
+
+        See Also
+        --------
+        from_definition, json
+        """
+
+        return [c.definition for c in self._coords.values()]
+
+    # ------------------------------------------------------------------------------------------------------------------
+    # standard dict-like methods
+    # ------------------------------------------------------------------------------------------------------------------
+
+    def keys(self):
+        """ dict-like keys: dims """
+        return self._coords.keys()
+
+    def values(self):
+        """ dict-like values: coordinates for each key/dimension """
+        return self._coords.values()
+
+    def items(self):
+        """ dict-like items: (dim, coordinates) pairs """
+        return self._coords.items()
+
+    def __iter__(self):
+        return iter(self._coords)
+
+    def get(self, dim, default=None):
+        """ dict-like get: get coordinates by dimension name with an optional """
+        try:
+            return self[dim]
+        except KeyError:
+            return default
+
+    def __getitem__(self, index):
+        if isinstance(index, string_types):
+            dim = index
+            if dim in self._coords:
+                return self._coords[dim]
+
+            # extracts individual coords from stacked and dependent coordinates
+            for c in self._coords.values():
+                if isinstance(c, (StackedCoordinates, DependentCoordinates)) and dim in c.dims:
+                    return c[dim]
+                
+            raise KeyError("Dimension '%s' not found in Coordinates %s" % (dim, self.dims))
+
+        else:
+            # extend index to a tuple of the correct length
+            if not isinstance(index, tuple):
+                index = (index,)
+            index = index + tuple(slice(None) for i in range(self.ndim - len(index)))
+
+            # bundle dependent coordinates indices
+            indices = []
+            i = 0
+            for c in self._coords.values():
+                if isinstance(c, DependentCoordinates):
+                    indices.append(tuple(index[i:i+len(c.dims)]))
+                    i += len(c.dims)
+                else:
+                    indices.append(index[i])
+                    i += 1
+
+            return Coordinates([c[I] for c, I in zip(self._coords.values(), indices)])
+
+    def __setitem__(self, dim, c):
+
+        # coerce
+        if isinstance(c, BaseCoordinates):
+            pass
+        elif isinstance(c, Coordinates):
+            c = c[dim]
+        elif '_' in dim:
+            c = StackedCoordinates(c)
+        elif ',' in dim:
+            c = DependentCoordinates(c)
+        else:
+            c = ArrayCoordinates1d(c)
+
+        c._set_name(dim)
+
+        if dim in self.dims:
+            d = self._coords.copy()
+            d[dim] = c
+            self._coords = d
+        
+        elif dim in self.udims:
+            stacked_dim = [sd for sd in self.dims if dim in sd][0]
+            self._coords[stacked_dim][dim] = c
+        else:
+            raise KeyError("Cannot set dimension '%s' in Coordinates %s" % (dim, self.dims))
+
+
+    def __delitem__(self, dim):
+        if not dim in self.dims:
+            raise KeyError("Cannot delete dimension '%s' in Coordinates %s" % (dim, self.dims))
+
+        del self._coords[dim]
+
+    def __len__(self):
+        return len(self._coords)
+
+    def update(self, other):
+        """ dict-like update: add/replace coordinates using another Coordinates object """
+        if not isinstance(other, Coordinates):
+            raise TypeError("Cannot update Coordinates with object of type '%s'" % type(other))
+
+        d = self._coords.copy()
+        d.update(other._coords)
+        self._coords = d
+
+    def __eq__(self, other):
+        if not isinstance(other, Coordinates):
+            return False
+
+        # shortcuts
+        if self.dims != other.dims:
+            return False
+
+        if self.shape != other.shape:
+            return False
+
+        # full check of underlying coordinates
+        if self._coords != other._coords:
+            return False
+
+        return True
+
+    # ------------------------------------------------------------------------------------------------------------------
+    # Properties
+    # ------------------------------------------------------------------------------------------------------------------
+
+    @property
+    def dims(self):
+        """:tuple: Tuple of dimension names, potentially stacked.
+
+        See Also
+        --------
+        udims
+        """
+
+        return tuple(c.name for c in self._coords.values())
+
+    @property
+    def idims(self):
+        """:tuple: Tuple of indexing dimension names.
+
+        Unless there are dependent coordinates, this will match the ``dims``. For dependent coordinates, indexing
+        dimensions `'i'`, `'j'`, etc are used by default.
+        """
+
+        return tuple(dim for c in self._coords.values() for dim in c.idims)
+
+    @property
+    def udims(self):
+        """:tuple: Tuple of unstacked dimension names.
+
+        If there are no stacked dimensions, then ``dims`` and ``udims`` will be the same::
+
+            In [1]: lat = [0, 1]
+
+            In [2]: lon = [10, 20]
+
+            In [3]: time = '2018-01-01'
+           
+            In [4]: c = podpac.Coordinates([lat, lon, time], dims=['lat', 'lon', 'time'])
+           
+            In [5]: c.dims
+            Out[5]: ('lat', 'lon', 'time')
+           
+            In [6]: c.udims
+            Out[6]: ('lat', 'lon', 'time')
+
+
+        If there are stacked dimensions, then ``udims`` contains the individual dimension names::
+
+            In [7]: c = podpac.Coordinates([[lat, lon], time], dims=['lat_lon', 'time'])
+
+            In [8]: c.dims
+            Out[8]: ('lat_lon', 'time')
+
+            In [9]: c.udims
+            Out[9]: ('lat', 'lon', 'time')
+
+        See Also
+        --------
+        dims
+        """
+
+        return tuple(dim for c in self._coords.values() for dim in c.udims)
+
+    @property
+    def shape(self):
+        """:tuple: Tuple of the number of coordinates in each dimension."""
+        
+        return tuple(size for c in self._coords.values() for size in c.shape)
+
+    @property
+    def ndim(self):
+        """:int: Number of dimensions. """
+
+        return len(self.shape)
+
+    @property
+    def size(self):
+        """:int: Total number of coordinates."""
+
+        if len(self.shape) == 0:
+            return 0
+        return np.prod(self.shape)
+
+    @property
+    def bounds(self):
+        """:dict: Dictionary of (low, high) coordinates bounds in each unstacked dimension"""
+        return {dim: self[dim].bounds for dim in self.udims}
+
+    @property
+    def area_bounds(self):
+        """:dict: Dictionary of (low, high) coordinates area_bounds in each unstacked dimension"""
+        return {dim: self[dim].area_bounds for dim in self.udims}
+
+    @property
+    def coords(self):
+        """
+        :xarray.core.coordinates.DataArrayCoordinates: xarray coords, a dictionary-like container of coordinate arrays.
+        """
+
+        coords = OrderedDict()
+        for c in self._coords.values():
+            coords.update(c.coords)
+        # TODO just return coords?
+        # return coords
+        x = xr.DataArray(np.empty(self.shape), dims=self.idims, coords=coords)
+        return x.coords
+
+    @property
+    def json(self):
+        """:str: JSON-serialized coordinates definition.
+
+        The ``json`` can be used to create new Coordinates::
+
+            c = podapc.Coordinates(...)
+            c2 = podpac.Coordinates.from_json(c.definition)
+
+        The serialized definition is used to define coordinates in pipelines and to transport coordinates, e.g.
+        over HTTP and in AWS lambda functions. It also provides a consistent hashable value.
+
+        See Also
+        --------
+        from_json
+        """
+
+        return json.dumps(self.definition, cls=podpac.core.utils.JSONEncoder)
+
+    @property
+    def hash(self):
+        """
+        Coordinates hash.
+
+        *Note: To be replaced with the __hash__ method.*
+        """
+
+        return hash_alg(self.json.encode('utf-8')).hexdigest()
+    
+    @property
+    def crs(self):
+        """:str: coordinate reference system."""
+        if not self._coords:
+            return None
+        
+        # the crs is the same for all coords
+        return list(self._coords.values())[0].crs
+
+        # key = 'lat' if 'lat' in self.udims else 'lon'
+        # if key == 'lon' and 'lon' not in self.udims:
+        #     return None
+
+        # return GDAL_CRS.get(self[key].crs, self[key].crs)
+
+    # ------------------------------------------------------------------------------------------------------------------
+    # Methods
+    # ------------------------------------------------------------------------------------------------------------------
+
+    def drop(self, dims, ignore_missing=False):
+        """
+        Remove the given dimensions from the Coordinates `dims`.
+
+        Parameters
+        ----------
+        dims : str, list
+            Dimension(s) to drop.
+        ignore_missing : bool, optional
+            If True, do not raise an exception if a given dimension is not in ``dims``. Default ``False``.
+
+        Returns
+        -------
+        :class:`Coordinates`
+            Coordinates object with the given dimensions removed
+
+        Raises
+        ------
+        KeyError
+            If a given dimension is missing in the Coordinates (and ignore_missing is ``False``).
+
+        See Also
+        --------
+        udrop
+        """
+
+        if not isinstance(dims, (tuple, list)):
+            dims = (dims,)
+
+        for dim in dims:
+            if not isinstance(dim, string_types):
+                raise TypeError("Invalid drop dimension type '%s'" % type(dim))
+            if dim not in self.dims and not ignore_missing:
+                raise KeyError("Dimension '%s' not found in Coordinates with dims %s" % (dim, self.dims))
+
+        return Coordinates([c for c in self._coords.values() if c.name not in dims])
+
+    # do we ever need this?
+    def udrop(self, dims, ignore_missing=False):
+        """
+        Remove the given individual dimensions from the Coordinates `udims`.
+
+        Unlike `drop`, ``udrop`` will remove parts of stacked coordinates::
+
+            In [1]: c = podpac.Coordinates([[[0, 1], [10, 20]], '2018-01-01'], dims=['lat_lon', 'time'])
+
+            In [2]: c
+            Out[2]:
+            Coordinates
+                lat_lon[lat]: ArrayCoordinates1d(lat): Bounds[0.0, 1.0], N[2], ctype['midpoint']
+                lat_lon[lon]: ArrayCoordinates1d(lon): Bounds[10.0, 20.0], N[2], ctype['midpoint']
+                time: ArrayCoordinates1d(time): Bounds[2018-01-01, 2018-01-01], N[1], ctype['midpoint']
+           
+            In [3]: c.udrop('lat')
+            Out[3]:
+            Coordinates
+                lon: ArrayCoordinates1d(lon): Bounds[10.0, 20.0], N[2], ctype['midpoint']
+                time: ArrayCoordinates1d(time): Bounds[2018-01-01, 2018-01-01], N[1], ctype['midpoint']
+
+        Parameters
+        ----------
+        dims : str, list
+            Individual dimension(s) to drop.
+        ignore_missing : bool, optional
+            If True, do not raise an exception if a given dimension is not in ``udims``. Default ``False``.
+
+        Returns
+        -------
+        :class:`Coordinates`
+            Coordinates object with the given dimensions removed.
+
+        Raises
+        ------
+        KeyError
+            If a given dimension is missing in the Coordinates (and ignore_missing is ``False``).
+
+        See Also
+        --------
+        drop
+        """
+
+        if not isinstance(dims, (tuple, list)):
+            dims = (dims,)
+
+        for dim in dims:
+            if not isinstance(dim, string_types):
+                raise TypeError("Invalid drop dimension type '%s'" % type(dim))
+            if dim not in self.udims and not ignore_missing:
+                raise KeyError("Dimension '%s' not found in Coordinates with udims %s" % (dim, self.udims))
+
+        cs = []
+        for c in self._coords.values():
+            if isinstance(c, Coordinates1d):
+                if c.name not in dims:
+                    cs.append(c)
+            elif isinstance(c, StackedCoordinates):
+                stacked = [s for s in c if s.name not in dims]
+                if len(stacked) > 1:
+                    cs.append(StackedCoordinates(stacked))
+                elif len(stacked) == 1:
+                    cs.append(stacked[0])
+
+        return Coordinates(cs)
+
+    def intersect(self, other, outer=False, return_indices=False):
+        """
+        Get the coordinate values that are within the bounds of a given coordinates object.
+
+        The intersection is calculated in each dimension separately.
+
+        The default intersection selects coordinates that are within the other coordinates bounds::
+
+            In [1]: coords = Coordinates([[0, 1, 2, 3]], dims=['lat'])
+
+            In [2]: other = Coordinates([[1.5, 2.5]], dims=['lat'])
+
+            In [3]: coords.intersect(other).coords
+            Out[3]:
+            Coordinates:
+              * lat      (lat) float64 2.0
+
+        The *outer* intersection selects the minimal set of coordinates that contain the other coordinates::
+        
+            In [4]: coords.intersect(other, outer=True).coords
+            Out[4]: 
+            Coordinates:
+              * lat      (lat) float64 1.0 2.0 3.0
+
+        The *outer* intersection also selects a boundary coordinate if the other coordinates are outside this
+        coordinates bounds but *inside* its area bounds::
+        
+            In [5]: other_near = Coordinates([[3.25]], dims=['lat'])
+            
+            In [6]: other_far = Coordinates([[10.0]], dims=['lat'])
+
+            In [7]: coords.intersect(other_near, outer=True).coords
+            Coordinates:
+              * lat      (lat) float64 3.0
+
+            In [8]: coords.intersect(other_far, outer=True).coords
+            Coordinates:
+              * lat      (lat) float64
+        
+        Parameters
+        ----------
+        other : :class:`Coordinates1d`, :class:`StackedCoordinates`, :class:`Coordinates`
+            Coordinates to intersect with.
+        outer : bool, optional
+            If True, do an *outer* intersection. Default False.
+        return_indices : bool, optional
+            If True, return slice or indices for the selection in addition to coordinates. Default False.
+
+        Returns
+        -------
+        intersection : :class:`Coordinates`
+            Coordinates object consisting of the intersection in each dimension.
+        idx : list
+            List of indices for each dimension that produces the intersection, only if ``return_indices`` is True.
+        """
+        if other.crs != self.crs:
+            other = other.transform(self.crs)
+
+        intersections = [c.intersect(other, outer=outer, return_indices=return_indices) for c in self._coords.values()]
+        return self._make_selected_coordinates(intersections, return_indices)
+
+    def select(self, bounds, return_indices=False, outer=False):
+        """
+        Get the coordinate values that are within the given bounds for each dimension.
+
+        The default selection returns coordinates that are within the bounds::
+
+            In [1]: c = Coordinates([[0, 1, 2, 3], [10, 20, 30, 40]], dims=['lat', 'lon'])
+
+            In [2]: c.select({'lat': [1.5, 3.5]})
+            Out[2]:
+            Coordinates
+                    lat: ArrayCoordinates1d(lat): Bounds[2.0, 3.0], N[2], ctype['midpoint']
+                    lon: ArrayCoordinates1d(lon): Bounds[10.0, 40.0], N[4], ctype['midpoint']
+
+            In [3]: c.select({'lat': [1.5, 3.5], 'lon': [25, 45]})
+            Out[3]: 
+            Coordinates
+                    lat: ArrayCoordinates1d(lat): Bounds[2.0, 3.0], N[2], ctype['midpoint']
+                    lon: ArrayCoordinates1d(lon): Bounds[30.0, 40.0], N[2], ctype['midpoint']
+
+        The *outer* selection returns the minimal set of coordinates that contain the bounds::
+        
+            In [4]: c.select({'lat':[1.5, 3.5]}, outer=True)
+            Out[4]:
+            Coordinates
+                    lat: ArrayCoordinates1d(lat): Bounds[1.0, 3.0], N[3], ctype['midpoint']
+                    lon: ArrayCoordinates1d(lon): Bounds[10.0, 40.0], N[4], ctype['midpoint']
+        
+        Parameters
+        ----------
+        bounds : dict
+            Selection bounds for the desired coordinates.
+        outer : bool, optional
+            If True, do *outer* selections. Default False.
+        return_indices : bool, optional
+            If True, return slice or indices for the selections in addition to coordinates. Default False.
+
+        Returns
+        -------
+        selection : :class:`Coordinates`
+            Coordinates object with coordinates within the given bounds.
+        I : list of indices (slices/lists)
+            index or slice for the selected coordinates in each dimension (only if return_indices=True)
+        """
+
+        selections = [c.select(bounds, outer=outer, return_indices=return_indices) for c in self._coords.values()]
+        return self._make_selected_coordinates(selections, return_indices)
+
+    def _make_selected_coordinates(self, selections, return_indices):
+        if return_indices:
+            coords = Coordinates([c for c, I in selections])
+            # unbundle DepedentCoordinates indices
+            I = [I if isinstance(c, DependentCoordinates) else [I] for c, I in selections]
+            I = [e for l in I for e in l]
+            return coords, tuple(I)
+        else:
+            return Coordinates(selections)
+
+    def unique(self, return_indices=False):
+        """
+        Remove duplicate coordinate values from each dimension.
+
+        Arguments
+        ---------
+        return_indices : bool, optional
+            If True, return indices for the unique coordinates in addition to the coordinates. Default False.
+        Returns
+        -------
+        coords : Coordinates
+            New Coordinates object with unique, sorted coordinate values in each dimension.
+        I : list of indices
+            index for the unique coordinates in each dimension (only if return_indices=True)
+        """
+
+        I = tuple(np.unique(c.coordinates, return_index=True)[1] for c in self.values())
+
+        if return_indices:
+            return self[I], I
+        else:
+            return self[I]
+
+    def unstack(self):
+        """
+        Unstack the coordinates of all of the dimensions.
+
+        Returns
+        -------
+        unstacked : :class:`Coordinates`
+            A new Coordinates object with unstacked coordinates.
+
+        See Also
+        --------
+        xr.DataArray.unstack
+        """
+
+        return Coordinates([self[dim] for dim in self.udims])
+
+    def iterchunks(self, shape, return_slices=False):
+        """
+        Get a generator that yields Coordinates no larger than the given shape until the entire Coordinates is covered.
+
+        Parameters
+        ----------
+        shape : tuple
+            The maximum shape of the chunk, with sizes corresponding to the `dims`.
+        return_slice : boolean, optional
+            Return slice in addition to Coordinates chunk.
+
+        Yields
+        ------
+        coords : :class:`Coordinates`
+            A Coordinates object with one chunk of the coordinates.
+        slices : list
+            slices for this Coordinates chunk, only if ``return_slices`` is True
+        """
+
+        l = [[slice(i, i+n) for i in range(0, m, n)] for m, n in zip(self.shape, shape)]
+        for slices in itertools.product(*l):
+            coords = Coordinates([self._coords[dim][slc] for dim, slc in zip(self.dims, slices)])
+            if return_slices:
+                yield coords, slices
+            else:
+                yield coords
+
+    def transpose(self, *dims, **kwargs):
+        """
+        Transpose (re-order) the dimensions of the Coordinates.
+
+        Parameters
+        ----------
+        dim_1, dim_2, ... : str, optional
+            Reorder dims to this order. By default, reverse the dims.
+        in_place : boolean, optional
+            If True, transpose the dimensions in-place.
+            Otherwise (default), return a new, transposed Coordinates object.
+
+        Returns
+        -------
+        transposed : :class:`Coordinates`
+            The transposed Coordinates object.
+
+        See Also
+        --------
+        xarray.DataArray.transpose : return a transposed DataArray
+
+        """
+
+        in_place = kwargs.get('in_place', False)
+
+        if len(dims) == 0:
+            dims = list(self._coords.keys())[::-1]
+
+        if len(dims) != self.ndim:
+            raise ValueError("Invalid transpose dimensions, input %s does not match dims %s" % (dims, self.dims))
+
+        if in_place:
+            self._coords = OrderedDict([(dim, self._coords[dim]) for dim in dims])
+            return self
+
+        else:
+            return Coordinates([self._coords[dim] for dim in dims])
+
+    def transform(self, crs=None, alt_units=None):
+        """
+        Transform coordinate dimensions (`lat`, `lon`, `alt`) into a different coordinate reference system.
+        Uses PROJ4 syntax for coordinate reference systems and units.
+        
+        See `PROJ4 Documentation <https://proj4.org/usage/projections.html#cartographic-projection>`_ for
+        more information about creating PROJ4 strings. See `PROJ4 Distance Units
+        <https://proj4.org/operations/conversions/unitconvert.html#distance-units>`_ for unit string
+        references.
+        
+        Examples
+        --------
+        Transform gridded coordinates::
+        
+            c = Coordinates([np.linspace(-10, 10, 21), np.linspace(-30, -10, 21)], dims=['lat', 'lon'])
+            c.crs
+
+            >> 'EPSG:4326'
+
+            c.transform('EPSG:2193')
+        
+            >> Coordinates
+                lat: ArrayCoordinates1d(lat): Bounds[-9881992.849134896, 29995929.885877542], N[21], ctype['point']
+                lon: ArrayCoordinates1d(lon): Bounds[1928928.7360588573, 4187156.434405213], N[21], ctype['midpoint']
+        
+        Transform stacked coordinates::
+        
+            c = Coordinates([(np.linspace(-10, 10, 21), np.linspace(-30, -10, 21))], dims=['lat_lon'])
+            c.transform('EPSG:2193')
+        
+            >> Coordinates
+                lat_lon[lat]: ArrayCoordinates1d(lat): Bounds[-9881992.849134896, 29995929.885877542], N[21], ctype['point']
+                lat_lon[lon]: ArrayCoordinates1d(lon): Bounds[1928928.7360588573, 4187156.434405213], N[21], ctype['midpoint']
+        
+        Transform coordinates using a PROJ4 string::
+        
+            c = Coordinates([np.linspace(-10, 10, 21), np.linspace(-30, -10, 21)], dims=['lat', 'lon'])
+            c.transform('+proj=merc +lat_ts=56.5 +ellps=GRS80')
+        
+            >> Coordinates
+                lat: ArrayCoordinates1d(lat): Bounds[-1847545.541169525, -615848.513723175], N[21], ctype['midpoint']
+                lon: ArrayCoordinates1d(lon): Bounds[-614897.0725896168, 614897.0725896184], N[21], ctype['midpoint']
+        
+        Transform coordinates with altitude::
+        
+            # include alt units in proj4 string
+            c = Coordinates([[0, 1, 2], [0, 1, 2], [1, 2, 3]], dims=['lat', 'lon', 'alt'])
+            c.transform('+init=epsg:2193 +vunits=ft')
+        
+            >> Coordinates
+                lat: ArrayCoordinates1d(lat): Bounds[594971.8894642257, 819117.0608407748], N[3], ctype['midpoint']
+                lon: ArrayCoordinates1d(lon): Bounds[29772096.71234478, 29995929.885877542], N[3], ctype['midpoint']
+                alt: ArrayCoordinates1d(alt): Bounds[3.280839895013123, 9.842519685039369], N[3], ctype['midpoint']
+
+
+            # specify alt units seperately
+            c.transform('EPSG:2193', alt_units='ft')
+        
+            >> Coordinates
+                lat: ArrayCoordinates1d(lat): Bounds[594971.8894642257, 819117.0608407748], N[3], ctype['midpoint']
+                lon: ArrayCoordinates1d(lon): Bounds[29772096.71234478, 29995929.885877542], N[3], ctype['midpoint']
+                alt: ArrayCoordinates1d(alt): Bounds[3.280839895013123, 9.842519685039369], N[3], ctype['midpoint']
+
+            # using alt_units will save the property `crs` as a proj4 string:
+            ct = c.transform('EPSG:2193', alt_units='ft')
+            ct.crs
+
+            >> '+proj=tmerc +lat_0=0 +lon_0=173 +k=0.9996 +x_0=1600000 +y_0=10000000 +ellps=GRS80 +units=m +no_defs +type=crs +vunits=ft'
+        
+        Parameters
+        ----------
+        crs : str, optional
+            PROJ4 compatible coordinate reference system string.
+            Defaults to the current `crs`
+        alt_units : str, optional
+            Override the alt units defined in `crs` string.
+            This is implemented to provide a shorthand for transforming alt units
+            without specifying the whole proj4 string.
+        
+        Returns
+        -------
+        :class:`podpac.Coordinates`
+            Transformed Coordinates
+        
+        Raises
+        ------
+        ValueError
+            Coordinates must have both lat and lon dimensions if either is defined
+        """
+
+        t_coords = deepcopy(self)
+
+        if crs is None:
+            crs = self.crs
+
+        from_crs = pyproj.CRS(self.crs)
+        to_crs = pyproj.CRS(crs)
+
+        # convert alt units into proj4 syntax
+        if alt_units is not None:
+            proj4crs = to_crs.to_proj4()
+
+            # remove old vunits string if present
+            if '+vunits' in proj4crs:
+                proj4crs = re.sub(r'\+vunits=[a-z\-]+\s', '', proj4crs)
+
+            to_crs = pyproj.CRS('{} +vunits={}'.format(proj4crs, alt_units))
+
+        # create proj4 transformer
+        transformer = pyproj.Transformer.from_crs(from_crs, to_crs)
+
+        # update crs on the individual coords - this must be done before assigning new values
+        # note using `srs` here so it captures the user input (i.e. EPSG:4193)
+        # if alt_units included, this will be a whole proj4 string because of conversion above
+        for dim in t_coords.udims:
+            t_coords[dim].crs = to_crs.srs
+
+        # if lat or lon is present, coordinates MUST have both, even if stacked:
+        if ('lat' in self.udims or 'lon' in self.udims):
+            
+            if (set(['lat', 'lon']) - set(self.udims)):
+                raise ValueError('Coordinates must have both lat and lon dimensions to transform coordinate reference systems')
+
+            (lat, lon) = transformer.transform(self.coords['lat'].values, self.coords['lon'].values)
+            t_coords['lat'] = ArrayCoordinates1d(lat, crs=t_coords.crs)
+            t_coords['lon'] = ArrayCoordinates1d(lon, crs=t_coords.crs)
+
+        # by keeping these seperate, we can handle altitude dimensions that are a different length from lat/lon
+        if 'alt' in self.udims:
+  
+            dummy = np.zeros(len(self.coords['alt'].values))  # must be same length as alt
+            (lat, lon, alt) = transformer.transform(dummy, dummy, self.coords['alt'].values)
+            t_coords['alt'] = ArrayCoordinates1d(alt, crs=t_coords.crs)
+
+        return t_coords
+
+
+    # ------------------------------------------------------------------------------------------------------------------
+    # Operators/Magic Methods
+    # ------------------------------------------------------------------------------------------------------------------
+
+    def __repr__(self):
+        rep = str(self.__class__.__name__)
+        for c in self._coords.values():
+            if isinstance(c, Coordinates1d):
+                rep += '\n\t%s: %s' % (c.name, c)
+            elif isinstance(c, StackedCoordinates):
+                for dim in c.dims:
+                    rep += '\n\t%s[%s]: %s' % (c.name, dim, c[dim])
+            elif isinstance(c, DependentCoordinates):
+                for dim in c.dims:
+                    rep += '\n\t%s[%s]: %s' % (c.name, dim, c._rep(dim))
+        return rep
+
+def merge_dims(coords_list):
+    """
+    Merge the coordinates.
+
+    Arguments
+    ---------
+    coords_list : list
+        List of :class:`Coordinates` with unique dimensions.
+
+    Returns
+    -------
+    coords : :class:`Coordinates`
+        Coordinates with merged dimensions.
+
+    Raises
+    ------
+    ValueError
+        If dimensions are duplicated.
+    """
+
+    for coords in coords_list:
+        if not isinstance(coords, Coordinates):
+            raise TypeError("Cannot merge '%s' with Coordinates" % type(coords))
+
+    coords = sum([list(coords.values()) for coords in coords_list], [])
+    return Coordinates(coords)
+
+def concat(coords_list):
+    """
+    Combine the given coordinates by concatenating coordinate values in each dimension.
+
+    Arguments
+    ---------
+    coords_list : list
+        List of :class:`Coordinates`.
+
+    Returns
+    -------
+    coords : :class:`Coordinates`
+        Coordinates with concatenated coordinate values in each dimension.
+
+    See Also
+    --------
+    :class:`union`
+    """
+
+    coords_list = list(coords_list)
+    for coords in coords_list:
+        if not isinstance(coords, Coordinates):
+            raise TypeError("Cannot concat '%s' with Coordinates" % type(coords))
+
+    d = OrderedDict()
+    for coords in coords_list:
+        for dim, c in coords.items():
+            if isinstance(c, Coordinates1d):
+                if dim not in d:
+                    d[dim] = c.coordinates
+                else:
+                    d[dim] = np.concatenate([d[dim], c.coordinates])
+            elif isinstance(c, StackedCoordinates):
+                if dim not in d:
+                    d[dim] = [s.coordinates for s in c]
+                else:
+                    d[dim] = [np.concatenate([d[dim][i], s.coordinates]) for i, s in enumerate(c)]
+
+    return Coordinates(list(d.values()), list(d.keys()))
+
+def union(coords_list):
+    """
+    Combine the given coordinates by collecting the unique, sorted coordinate values in each dimension.
+
+    Arguments
+    ---------
+    coords_list : list
+        List of :class:`Coordinates`.
+
+    Returns
+    -------
+    coords : :class:`Coordinates`
+        Coordinates with unique, sorted coordinate values in each dimension.
+
+    See Also
+    --------
+    :class:`concat`
+    """
+
+    return concat(coords_list).unique()