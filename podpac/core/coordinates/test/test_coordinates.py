
import sys
from copy import deepcopy
import json

import pytest
import numpy as np
import xarray as xr
import pandas as pd
from numpy.testing import assert_equal
import pyproj

import podpac
from podpac.core.coordinates.coordinates1d import Coordinates1d
from podpac.core.coordinates.array_coordinates1d import ArrayCoordinates1d
from podpac.core.coordinates.stacked_coordinates import StackedCoordinates
from podpac.core.coordinates.dependent_coordinates import DependentCoordinates
from podpac.core.coordinates.rotated_coordinates import RotatedCoordinates
from podpac.core.coordinates.cfunctions import crange, clinspace
from podpac.core.coordinates.coordinates import Coordinates
from podpac.core.coordinates.coordinates import concat, union, merge_dims
from podpac.core.settings import settings

class TestCoordinateCreation(object):
    def test_empty(self):
        c = Coordinates([])
        assert c.dims == tuple()
        assert c.udims == tuple()
        assert c.idims == tuple()
        assert c.shape == tuple()
        assert c.ndim == 0
        assert c.size == 0

    def test_single_dim(self):
        # single value
        date = '2018-01-01'

        c = Coordinates([date], dims=['time'])
        assert c.dims == ('time',)
        assert c.udims == ('time',)
        assert c.idims == ('time',)
        assert c.shape == (1,)
        assert c.ndim == 1
        assert c.size == 1

        # array
        dates = ['2018-01-01', '2018-01-02']

        c = Coordinates([dates], dims=['time'])
        assert c.dims == ('time',)
        assert c.udims == ('time',)
        assert c.idims == ('time',)
        assert c.shape == (2,)
        assert c.ndim == 1
        assert c.size == 2

        c = Coordinates([np.array(dates).astype(np.datetime64)], dims=['time'])
        assert c.dims == ('time',)
        assert c.udims == ('time',)
        assert c.idims == ('time',)
        assert c.shape == (2,)
        assert c.ndim == 1

        c = Coordinates([xr.DataArray(dates).astype(np.datetime64)], dims=['time'])
        assert c.dims == ('time',)
        assert c.udims == ('time',)
        assert c.idims == ('time',)
        assert c.shape == (2,)
        assert c.ndim == 1
        assert c.size == 2
        
        # use DataArray name, but dims overrides the DataArray name
        c = Coordinates([xr.DataArray(dates, name='time').astype(np.datetime64)])
        assert c.dims == ('time',)
        assert c.udims == ('time',)
        assert c.idims == ('time',)
        assert c.shape == (2,)
        assert c.ndim == 1
        assert c.size == 2

        c = Coordinates([xr.DataArray(dates, name='a').astype(np.datetime64)], dims=['time'])
        assert c.dims == ('time',)
        assert c.udims == ('time',)
        assert c.idims == ('time',)
        assert c.shape == (2,)
        assert c.ndim == 1
        assert c.size == 2

    def test_unstacked(self):
        # single value
        c = Coordinates([0, 10], dims=['lat', 'lon'])
        assert c.dims == ('lat', 'lon')
        assert c.udims == ('lat', 'lon',)
        assert c.idims == ('lat', 'lon',)
        assert c.shape == (1, 1)
        assert c.ndim == 2
        assert c.size == 1

        # arrays
        lat = [0, 1, 2]
        lon = [10, 20, 30, 40]

        c = Coordinates([lat, lon], dims=['lat', 'lon'])
        assert c.dims == ('lat', 'lon')
        assert c.udims == ('lat', 'lon',)
        assert c.idims == ('lat', 'lon',)
        assert c.shape == (3, 4)
        assert c.ndim == 2
        assert c.size == 12

        # use DataArray names
        c = Coordinates([xr.DataArray(lat, name='lat'), xr.DataArray(lon, name='lon')])
        assert c.dims == ('lat', 'lon')
        assert c.udims == ('lat', 'lon',)
        assert c.idims == ('lat', 'lon',)
        assert c.shape == (3, 4)
        assert c.ndim == 2
        assert c.size == 12

        # dims overrides the DataArray names
        c = Coordinates([xr.DataArray(lat, name='a'), xr.DataArray(lon, name='b')], dims=['lat', 'lon'])
        assert c.dims == ('lat', 'lon')
        assert c.udims == ('lat', 'lon',)
        assert c.idims == ('lat', 'lon',)
        assert c.shape == (3, 4)
        assert c.ndim == 2
        assert c.size == 12

    def test_stacked(self):
        # single value
        c = Coordinates([[0, 10]], dims=['lat_lon'])
        assert c.dims == ('lat_lon',)
        assert c.udims == ('lat', 'lon',)
        assert c.idims == ('lat_lon',)
        assert c.shape == (1,)
        assert c.ndim == 1
        assert c.size == 1

        # arrays
        lat = [0, 1, 2]
        lon = [10, 20, 30]
        c = Coordinates([[lat, lon]], dims=['lat_lon'])
        assert c.dims == ('lat_lon',)
        assert c.udims == ('lat', 'lon',)
        assert c.idims == ('lat_lon',)
        assert c.shape == (3,)
        assert c.ndim == 1
        assert c.size == 3

    def test_dependent(self):
        lat = np.linspace(0, 1, 12).reshape((3, 4))
        lon = np.linspace(10, 20, 12).reshape((3, 4))
        latlon = DependentCoordinates([lat, lon], dims=['lat', 'lon'])
        c = Coordinates([latlon])
        assert c.dims == ('lat,lon',)
        assert c.udims == ('lat', 'lon')
        assert c.idims == ('i', 'j')
        assert c.shape == (3, 4)
        assert c.ndim == 2
        assert c.size == 12
        
        lat = np.linspace(0, 1, 12).reshape((3, 4))
        lon = np.linspace(10, 20, 12).reshape((3, 4))
        c = Coordinates([[lat, lon]], dims=['lat,lon'])
        assert c.dims == ('lat,lon',)
        assert c.udims == ('lat', 'lon')
        assert c.idims == ('i', 'j')
        assert c.shape == (3, 4)
        assert c.ndim == 2
        assert c.size == 12

    def test_rotated(self):
        latlon = RotatedCoordinates((3, 4), np.pi/4, [10, 20], [1.0, 2.0], dims=['lat', 'lon'])
        c = Coordinates([latlon])
        assert c.dims == ('lat,lon',)
        assert c.udims == ('lat', 'lon')
        assert c.idims == ('i', 'j')
        assert c.shape == (3, 4)
        assert c.ndim == 2
        assert c.size == 12

    def test_mixed(self):
        # stacked
        lat = [0, 1, 2]
        lon = [10, 20, 30]
        dates = ['2018-01-01', '2018-01-02']

        c = Coordinates([[lat, lon], dates], dims=['lat_lon', 'time'])
        assert c.dims == ('lat_lon', 'time')
        assert c.udims == ('lat', 'lon', 'time')
        assert c.idims == ('lat_lon', 'time')
        assert c.shape == (3, 2)
        assert c.ndim == 2
        assert c.size == 6
        repr(c)

        # dependent
        lat = np.linspace(0, 1, 12).reshape((3, 4))
        lon = np.linspace(10, 20, 12).reshape((3, 4))
        dates = ['2018-01-01', '2018-01-02']
        c = Coordinates([[lat, lon], dates], dims=['lat,lon', 'time'])
        assert c.dims == ('lat,lon', 'time')
        assert c.udims == ('lat', 'lon', 'time')
        assert c.idims == ('i', 'j', 'time')
        assert c.shape == (3, 4, 2)
        assert c.ndim == 3
        assert c.size == 24
        repr(c)

        # rotated
        latlon = RotatedCoordinates((3, 4), np.pi/4, [10, 20], [1.0, 2.0], dims=['lat', 'lon'])
        c = Coordinates([latlon, dates], dims=['lat,lon', 'time'])
        assert c.dims == ('lat,lon', 'time')
        assert c.udims == ('lat', 'lon', 'time')
        assert c.idims == ('i', 'j', 'time')
        assert c.shape == (3, 4, 2)
        assert c.ndim == 3
        assert c.size == 24
        repr(c)

    def test_invalid_dims(self):
        lat = [0, 1, 2]
        lon = [10, 20, 30]
        dates = ['2018-01-01', '2018-01-02']

        with pytest.raises(TypeError, match="Invalid dims type"):
            Coordinates([dates], dims='time')

        with pytest.raises(ValueError, match="coords and dims size mismatch"):
            Coordinates(dates, dims=['time'])

        with pytest.raises(ValueError, match="coords and dims size mismatch"):
            Coordinates([lat, lon, dates], dims=['lat_lon', 'time'])
        
        with pytest.raises(ValueError, match="coords and dims size mismatch"):
            Coordinates([[lat, lon], dates], dims=['lat', 'lon', 'dates'])

        with pytest.raises(ValueError, match="coords and dims size mismatch"):
            Coordinates([lat, lon], dims=['lat_lon'])
        
        with pytest.raises(ValueError, match="coords and dims size mismatch"):
            Coordinates([[lat, lon]], dims=['lat', 'lon'])
        
        with pytest.raises(ValueError, match="coords and dims size mismatch"):
            Coordinates([lat, lon], dims=['lat_lon'])
        
        with pytest.raises(ValueError, match="Invalid coordinate values"):
            Coordinates([[lat, lon]], dims=['lat'])

        with pytest.raises(TypeError, match="Cannot get dim for coordinates at position"):
            # this doesn't work because lat and lon are not named BaseCoordinates/xarray objects
            Coordinates([lat, lon])

        with pytest.raises(ValueError, match="Duplicate dimension"):
            Coordinates([lat, lon], dims=['lat', 'lat'])

        with pytest.raises(ValueError, match="Duplicate dimension"):
            Coordinates([[lat, lon], lon], dims=['lat_lon', 'lat'])

    def test_dims_mismatch(self):
        c1d = ArrayCoordinates1d([0, 1, 2], name='lat')

        with pytest.raises(ValueError, match="Dimension mismatch"):
            Coordinates([c1d], dims=['lon'])

    def test_invalid_coords(self):
        lat = [0, 1, 2]
        lon = [10, 20, 30]
        dates = ['2018-01-01', '2018-01-02']

        with pytest.raises(TypeError, match="Invalid coords"):
            Coordinates({'lat': lat, 'lon': lon})

    def test_base_coordinates(self):
        lat = [0, 1, 2]
        lon = [10, 20, 30]
        dates = ['2018-01-01', '2018-01-02']

        c = Coordinates([
            StackedCoordinates([
                ArrayCoordinates1d(lat, name='lat'),
                ArrayCoordinates1d(lon, name='lon')]),
            ArrayCoordinates1d(dates, name='time')])

        assert c.dims == ('lat_lon', 'time')
        assert c.shape == (3, 2)

        # TODO default and overridden properties

    def test_grid(self):
        # array
        lat = [0, 1, 2]
        lon = [10, 20, 30, 40]
        dates = ['2018-01-01', '2018-01-02']
            
        c = Coordinates.grid(lat=lat, lon=lon, time=dates, dims=['time', 'lat', 'lon'])
        assert c.dims == ('time', 'lat', 'lon')
        assert c.udims == ('time', 'lat', 'lon')
        assert c.shape == (2, 3, 4)
        assert c.ndim == 3
        assert c.size == 24

        # size
        lat = (0, 1, 3)
        lon = (10, 40, 4)
        dates = ('2018-01-01', '2018-01-05', 5)

        c = Coordinates.grid(lat=lat, lon=lon, time=dates, dims=['time', 'lat', 'lon'])
        assert c.dims == ('time', 'lat', 'lon')
        assert c.udims == ('time', 'lat', 'lon')
        assert c.shape == (5, 3, 4)
        assert c.ndim == 3
        assert c.size == 60

        # step
        lat = (0, 1, 0.5)
        lon = (10, 40, 10.0)
        dates = ('2018-01-01', '2018-01-05', '1,D')
        
        c = Coordinates.grid(lat=lat, lon=lon, time=dates, dims=['time', 'lat', 'lon'])
        assert c.dims == ('time', 'lat', 'lon')
        assert c.udims == ('time', 'lat', 'lon')
        assert c.shape == (5, 3, 4)
        assert c.ndim == 3
        assert c.size == 60

    def test_points(self):
        lat = [0, 1, 2]
        lon = [10, 20, 30]
        dates = ['2018-01-01', '2018-01-02', '2018-01-03']

        c = Coordinates.points(lat=lat, lon=lon, time=dates, dims=['time', 'lat', 'lon'])
        assert c.dims == ('time_lat_lon',)
        assert c.udims == ('time', 'lat', 'lon')
        assert c.shape == (3,)
        assert c.ndim == 1
        assert c.size == 3

    def test_grid_points_order(self):
        lat = [0, 1, 2]
        lon = [10, 20, 30, 40]
        dates = ['2018-01-01', '2018-01-02']

        with pytest.raises(ValueError):
            Coordinates.grid(lat=lat, lon=lon, time=dates, dims=['lat', 'lon'])

        with pytest.raises(ValueError):
            Coordinates.grid(lat=lat, lon=lon, dims=['lat', 'lon', 'time'])

        if sys.version < '3.6':
            with pytest.raises(TypeError):
                Coordinates.grid(lat=lat, lon=lon, time=dates)
        else:
            Coordinates.grid(lat=lat, lon=lon, time=dates)

    def test_from_xarray(self):
        lat = [0, 1, 2]
        lon = [10, 20, 30]
        dates = ['2018-01-01', '2018-01-02']

        c = Coordinates([
            StackedCoordinates([
                ArrayCoordinates1d(lat, name='lat'),
                ArrayCoordinates1d(lon, name='lon')]),
            ArrayCoordinates1d(dates, name='time')])

        # from xarray
        c2 = Coordinates.from_xarray(c.coords)
        assert c2.dims == c.dims
        assert c2.shape == c.shape
        assert isinstance(c2['lat_lon'], StackedCoordinates)
        assert isinstance(c2['time'], Coordinates1d)
        np.testing.assert_equal(c2.coords['lat'].data, np.array(lat, dtype=float))
        np.testing.assert_equal(c2.coords['lon'].data, np.array(lon, dtype=float))
        np.testing.assert_equal(c2.coords['time'].data, np.array(dates).astype(np.datetime64))

        # invalid
        with pytest.raises(TypeError, match="Coordinates.from_xarray expects xarray DataArrayCoordinates"):
            Coordinates.from_xarray([0, 10])

    def test_coord_ref_sys(self):
        # assign
        lat = ArrayCoordinates1d([0, 1, 2])
        lon = ArrayCoordinates1d([0, 1, 2])
        
        c = Coordinates([lat, lon], dims=['lat', 'lon'], coord_ref_sys='SPHER_MERC')
        assert c['lat'].coord_ref_sys == 'SPHER_MERC'
        assert c['lon'].coord_ref_sys == 'SPHER_MERC'

        # don't overwrite
        lat = ArrayCoordinates1d([0, 1, 2], coord_ref_sys='WGS84')
        lon = ArrayCoordinates1d([0, 1, 2], coord_ref_sys='WGS84')

        with pytest.raises(ValueError, match='coord_ref_sys mismatch'):
             Coordinates([lat, lon], dims=['lat', 'lon'], coord_ref_sys='SPHER_MERC')
        
        # but just repeating is okay
        lat = ArrayCoordinates1d([0, 1, 2], coord_ref_sys='WGS84')
        lon = ArrayCoordinates1d([0, 1, 2], coord_ref_sys='WGS84')
        c = Coordinates([lat, lon], dims=['lat', 'lon'], coord_ref_sys='WGS84')

        # mismatch
        lat = ArrayCoordinates1d([0, 1, 2], coord_ref_sys='WGS84')
        lon = ArrayCoordinates1d([0, 1, 2], coord_ref_sys='SPHER_MERC')
        with pytest.raises(ValueError, match='coord_ref_sys mismatch'):
             Coordinates([lat, lon], dims=['lat', 'lon'])

    def test_ctype(self):
        # assign
        lat = ArrayCoordinates1d([0, 1, 2])
        lon = ArrayCoordinates1d([0, 1, 2])
        
        c = Coordinates([lat, lon], dims=['lat', 'lon'], ctype='left')
        assert c['lat'].ctype == 'left'
        assert c['lon'].ctype == 'left'

        # don't overwrite
        lat = ArrayCoordinates1d([0, 1, 2], ctype='right')
        lon = ArrayCoordinates1d([0, 1, 2])
        
        c = Coordinates([lat, lon], dims=['lat', 'lon'], ctype='left')
        assert c['lat'].ctype == 'right'
        assert c['lon'].ctype == 'left'

    def test_distance_units(self):
        lat = ArrayCoordinates1d([0, 1, 2])
        lon = ArrayCoordinates1d([0, 1, 2])
        time = ArrayCoordinates1d('2018-01-01')

        units = podpac.core.units.Units()
        c = Coordinates([lat, lon, time], dims=['lat', 'lon', 'time'], distance_units=units)

        assert c['lat'].units is units
        assert c['lon'].units is units
        assert c['time'].units is not units

class TestCoordinatesSerialization(object):
    def test_definition(self):
        c = Coordinates(
            [[[0, 1, 2], [10, 20, 30]], ['2018-01-01', '2018-01-02'], crange(0, 10, 0.5)],
            dims=['lat_lon', 'time', 'alt'])
        d = c.definition
        json.dumps(d, cls=podpac.core.utils.JSONEncoder)
        c2 = Coordinates.from_definition(d)
        assert c2 == c

    def test_definition_dependent(self):
        lat = np.linspace(0, 1, 12).reshape((3, 4))
        lon = np.linspace(10, 20, 12).reshape((3, 4))
        c = Coordinates([[lat, lon]], dims=['lat,lon'])
        d = c.definition
        json.dumps(d, cls=podpac.core.utils.JSONEncoder)
        c2 = Coordinates.from_definition(d)
        assert c2 == c

    def test_definition_rotated(self):
        latlon = RotatedCoordinates((3, 4), np.pi/4, [10, 20], [1.0, 2.0], dims=['lat', 'lon'])
        c = Coordinates([latlon])
        d = c.definition
        json.dumps(d, cls=podpac.core.utils.JSONEncoder)
        c2 = Coordinates.from_definition(d)
        assert c2 == c
        
    def test_invalid_definition(self):
        with pytest.raises(TypeError, match="Could not parse coordinates definition of type"):
            Coordinates.from_definition({'lat': [0, 1, 2]})

        with pytest.raises(ValueError, match="Could not parse coordinates definition item"):
            Coordinates.from_definition([{"data": [0, 1, 2]}])

    def test_json(self):
        c = Coordinates(
            [[[0, 1, 2], [10, 20, 30]], ['2018-01-01', '2018-01-02'], crange(0, 10, 0.5)],
            dims=['lat_lon', 'time', 'alt'])

        s = c.json

        json.loads(s)
        
        c2 = Coordinates.from_json(s)
        assert c2 == c

class TestCoordinatesProperties(object):
    def test_xarray_coords(self):
        lat = [0, 1, 2]
        lon = [10, 20, 30, 40]
        dates = ['2018-01-01', '2018-01-02']

        c = Coordinates([
            ArrayCoordinates1d(lat, name='lat'),
            ArrayCoordinates1d(lon, name='lon'),
            ArrayCoordinates1d(dates, name='time')])
        
        assert isinstance(c.coords, xr.core.coordinates.DataArrayCoordinates)
        assert c.coords.dims == ('lat', 'lon', 'time')
        np.testing.assert_equal(c.coords['lat'].data, np.array(lat, dtype=float))
        np.testing.assert_equal(c.coords['lon'].data, np.array(lon, dtype=float))
        np.testing.assert_equal(c.coords['time'].data, np.array(dates).astype(np.datetime64))        
    
    def test_xarray_coords_stacked(self):
        lat = [0, 1, 2]
        lon = [10, 20, 30]
        dates = ['2018-01-01', '2018-01-02']

        c = Coordinates([
            StackedCoordinates([
                ArrayCoordinates1d(lat, name='lat'),
                ArrayCoordinates1d(lon, name='lon')]),
            ArrayCoordinates1d(dates, name='time')])
        
        assert isinstance(c.coords, xr.core.coordinates.DataArrayCoordinates)
        assert c.coords.dims == ('lat_lon', 'time')
        np.testing.assert_equal(c.coords['lat'].data, np.array(lat, dtype=float))
        np.testing.assert_equal(c.coords['lon'].data, np.array(lon, dtype=float))
        np.testing.assert_equal(c.coords['time'].data, np.array(dates).astype(np.datetime64))

    def test_xarray_coords_dependent(self):
        lat = np.linspace(0, 1, 12).reshape((3, 4))
        lon = np.linspace(10, 20, 12).reshape((3, 4))
        dates = ['2018-01-01', '2018-01-02']

        c = Coordinates([
            DependentCoordinates([lat, lon], dims=['lat', 'lon']),
            ArrayCoordinates1d(dates, name='time')])
        
        assert isinstance(c.coords, xr.core.coordinates.DataArrayCoordinates)
        assert c.coords.dims == ('i', 'j', 'time')
        np.testing.assert_equal(c.coords['i'].data, np.arange(3))
        np.testing.assert_equal(c.coords['j'].data, np.arange(4))
        np.testing.assert_equal(c.coords['lat'].data, lat)
        np.testing.assert_equal(c.coords['lon'].data, lon)
        np.testing.assert_equal(c.coords['time'].data, np.array(dates).astype(np.datetime64))
    
    def test_coord_ref_sys(self):
        # empty
        c = Coordinates([])
        assert c.coord_ref_sys == None
        assert c.crs == None

        # default
        c = Coordinates([[0, 1, 2]], dims=['lat'])
        assert c.coord_ref_sys == settings['DEFAULT_CRS']
        assert c.crs == settings['DEFAULT_CRS']

        # set
        c = Coordinates([[0, 1, 2]], dims=['lat'], coord_ref_sys='EPSG:2193')
        assert c.coord_ref_sys == 'EPSG:2193'
        assert c.crs == 'EPSG:2193'

    def test_bounds(self):
        lat = [0, 1, 2]
        lon = [10, 20, 30]
        dates = ['2018-01-01', '2018-01-02']

        c = Coordinates([[lat, lon], dates], dims=['lat_lon', 'time'])
        bounds = c.bounds
        assert isinstance(bounds, dict)
        assert set(bounds.keys()) == set(c.udims)
        assert_equal(bounds['lat'], c['lat'].bounds)
        assert_equal(bounds['lon'], c['lon'].bounds)
        assert_equal(bounds['time'], c['time'].bounds)

    def test_area_bounds(self):
        lat = [0, 1, 2]
        lon = [10, 20, 30]
        dates = ['2018-01-01', '2018-01-02']

        c = Coordinates([[lat, lon], dates], dims=['lat_lon', 'time'])
        area_bounds = c.area_bounds
        assert isinstance(area_bounds, dict)
        assert set(area_bounds.keys()) == set(c.udims)
        assert_equal(area_bounds['lat'], c['lat'].area_bounds)
        assert_equal(area_bounds['lon'], c['lon'].area_bounds)
        assert_equal(area_bounds['time'], c['time'].area_bounds)

class TestCoordinatesDict(object):
    coords = Coordinates([[[0, 1, 2], [10, 20, 30]], ['2018-01-01', '2018-01-02']], dims=['lat_lon', 'time'])

    def test_keys(self):
        assert [dim for dim in self.coords.keys()] == ['lat_lon', 'time']

    def test_values(self):
        assert [c for c in self.coords.values()] == [self.coords['lat_lon'], self.coords['time']]

    def test_items(self):
        assert [dim for dim, c in self.coords.items()] == ['lat_lon', 'time']
        assert [c for dim, c in self.coords.items()] == [self.coords['lat_lon'], self.coords['time']]

    def test_iter(self):
        assert [dim for dim in self.coords] == ['lat_lon', 'time']

    def test_getitem(self):
        lat = ArrayCoordinates1d([0, 1, 2], name='lat')
        lon = ArrayCoordinates1d([10, 20, 30], name='lon')
        time = ArrayCoordinates1d(['2018-01-01', '2018-01-02'], name='time')
        lat_lon = StackedCoordinates([lat, lon])
        coords = Coordinates([lat_lon, time])

        assert coords['lat_lon'] == lat_lon
        assert coords['time'] == time
        assert coords['lat'] == lat
        assert coords['lon'] == lon

        with pytest.raises(KeyError, match="Dimension 'alt' not found in Coordinates"):
            coords['alt']

    def test_get(self):
        assert self.coords.get('lat_lon') is self.coords['lat_lon']
        assert self.coords.get('lat') is self.coords['lat']
        assert self.coords.get('alt') == None
        assert self.coords.get('alt', 'DEFAULT') == 'DEFAULT'

    def test_setitem(self):
        coords = deepcopy(self.coords)
        
        coords['time'] = [1, 2, 3]
        coords['time'] = ArrayCoordinates1d([1, 2, 3])
        coords['time'] = ArrayCoordinates1d([1, 2, 3], name='time')
        coords['time'] = Coordinates([[1, 2, 3]], dims=['time'])

        # coords['lat_lon'] = [np.linspace(0, 10, 5), np.linspace(0, 10, 5)]
        coords['lat_lon'] = clinspace((0, 1), (10, 20), 5)
        coords['lat_lon'] = (np.linspace(0, 10, 5), np.linspace(0, 10, 5))
        coords['lat_lon'] = Coordinates([(np.linspace(0, 10, 5), np.linspace(0, 10, 5))], dims=['lat_lon'])

        # update a single stacked dimension
        coords['lat'] = np.linspace(5, 20, 5)
        assert coords['lat'] == ArrayCoordinates1d(np.linspace(5, 20, 5), name='lat')
        
        coords = deepcopy(self.coords)
        coords['lat_lon']['lat'] = np.linspace(5, 20, 3)
        assert coords['lat'] == ArrayCoordinates1d(np.linspace(5, 20, 3), name='lat')

        with pytest.raises(KeyError, match="Cannot set dimension"):
            coords['alt'] = ArrayCoordinates1d([1, 2, 3], name='alt')

        with pytest.raises(KeyError, match="Cannot set dimension"):
            coords['alt'] = ArrayCoordinates1d([1, 2, 3], name='lat')
        
        with pytest.raises(ValueError, match="Dimension mismatch"):
            coords['time'] = ArrayCoordinates1d([1, 2, 3], name='alt')

        with pytest.raises(ValueError, match="coord_ref_sys mismatch"):
            coords['time'] = ArrayCoordinates1d([1, 2, 3], coord_ref_sys='SPHER_MERC')

        with pytest.raises(KeyError, match="not found in Coordinates"):
            coords['lat_lon'] = Coordinates([(np.linspace(0, 10, 5), np.linspace(0, 10, 5))], dims=['lon_lat'])

        with pytest.raises(ValueError, match="Dimension name mismatch"):
            coords['lat_lon'] = clinspace((0, 1), (10, 20), 5, name='lon_lat')

        with pytest.raises(ValueError, match="Size mismatch"):
            coords['lat'] = np.linspace(5, 20, 5)

        with pytest.raises(ValueError, match="Duplicate dimension"):
            coords['lat'] = clinspace(0, 10, 3, name='lon')

        with pytest.raises(ValueError, match="coord_ref_sys mismatch"):
            coords['lat_lon'] = Coordinates([(np.linspace(0, 10, 3), np.linspace(0, 10, 3))], dims=['lat_lon'], coord_ref_sys='WGS84')
            coords['lat'] = Coordinates([np.linspace(0, 10, 3)], dims=['lat'], coord_ref_sys='SPHER_MERC') # should work

    def test_delitem(self):
        # unstacked
        coords = deepcopy(self.coords)
        del coords['time']
        assert coords.dims == ('lat_lon',)

        # stacked
        coords = deepcopy(self.coords)
        del coords['lat_lon']
        assert coords.dims == ('time',)

        # missing 
        coords = deepcopy(self.coords)
        with pytest.raises(KeyError, match="Cannot delete dimension 'alt' in Coordinates"):
            del coords['alt']

        # part of stacked dimension
        coords = deepcopy(self.coords)
        with pytest.raises(KeyError, match="Cannot delete dimension 'lat' in Coordinates"):
            del coords['lat']

    def test_update(self):
        # add a new dimension
        coords = deepcopy(self.coords)
        c = Coordinates([[100, 200, 300]], dims=['alt'])
        coords.update(c)
        assert coords.dims == ('lat_lon', 'time', 'alt')
        assert coords['lat_lon'] == self.coords['lat_lon']
        assert coords['time'] == self.coords['time']
        assert coords['alt'] == c['alt']

        # overwrite a dimension
        coords = deepcopy(self.coords)
        c = Coordinates([[100, 200, 300]], dims=['time'])
        coords.update(c)
        assert coords.dims == ('lat_lon', 'time')
        assert coords['lat_lon'] == self.coords['lat_lon']
        assert coords['time'] == c['time']

        # overwrite a stacked dimension
        coords = deepcopy(self.coords)
        c = Coordinates([clinspace((0, 1), (10, 20), 5)], dims=['lat_lon'])
        coords.update(c)
        assert coords.dims == ('lat_lon', 'time')
        assert coords['lat_lon'] == c['lat_lon']
        assert coords['time'] == self.coords['time']

        # mixed
        coords = deepcopy(self.coords)
        c = Coordinates([clinspace((0, 1), (10, 20), 5), [100, 200, 300]], dims=['lat_lon', 'alt'])
        coords.update(c)
        assert coords.dims == ('lat_lon', 'time', 'alt')
        assert coords['lat_lon'] == c['lat_lon']
        assert coords['time'] == self.coords['time']
        assert coords['alt'] == c['alt']

        # invalid
        coords = deepcopy(self.coords)
        with pytest.raises(TypeError, match="Cannot update Coordinates with object of type"):
            coords.update({'time': [1, 2, 3]})

        # duplicate dimension
        coords = deepcopy(self.coords)
        c = Coordinates([[0, 0.1, 0.2]], dims=['lat'])
        with pytest.raises(ValueError, match="Duplicate dimension 'lat'"):
            coords.update(c)

    def test_len(self):
        assert len(self.coords) == 2

class TestCoordinatesIndexing(object):
    def test_get_index(self):
        lat = ArrayCoordinates1d([0, 1, 2, 3, 5], name='lat')
        lon = ArrayCoordinates1d([10, 20, 30, 40], name='lon')
        time = ArrayCoordinates1d(['2018-01-01', '2018-01-02', '2018-01-03'], name='time')
        c = Coordinates([lat, lon, time])

        I = [2, 1, 3]
        J = slice(1, 3)
        K = 1
        
        # full
        c2 = c[I, J, K]
        assert isinstance(c2, Coordinates)
        assert c2.shape == (3, 2, 1)
        assert c2.dims == c.dims
        assert_equal(c2['lat'].coordinates, c['lat'].coordinates[I])
        assert_equal(c2['lon'].coordinates, c['lon'].coordinates[J])
        assert_equal(c2['time'].coordinates, c['time'].coordinates[K])

        # partial
        c2 = c[I, J]
        assert isinstance(c2, Coordinates)
        assert c2.shape == (3, 2, 3)
        assert c2.dims == c.dims
        assert_equal(c2['lat'].coordinates, c['lat'].coordinates[I])
        assert_equal(c2['lon'].coordinates, c['lon'].coordinates[J])
        assert_equal(c2['time'].coordinates, c['time'].coordinates)

        c2 = c[I]
        assert isinstance(c2, Coordinates)
        assert c2.shape == (3, 4, 3)
        assert c2.dims == c.dims
        assert_equal(c2['lat'].coordinates, c['lat'].coordinates[I])
        assert_equal(c2['lon'].coordinates, c['lon'].coordinates)
        assert_equal(c2['time'].coordinates, c['time'].coordinates)

    def test_get_index_stacked(self):
        lat = [0, 1, 2, 3, 4]
        lon = [10, 20, 30, 40, 50]
        dates = ['2018-01-01', '2018-01-02', '2018-01-03', '2018-01-04']

        c = Coordinates([
            StackedCoordinates([
                ArrayCoordinates1d(lat, name='lat'),
                ArrayCoordinates1d(lon, name='lon')]),
            ArrayCoordinates1d(dates, name='time')])

        I = [2, 1, 3]
        J = slice(1, 3)
        
        # full
        c2 = c[I, J]
        assert isinstance(c2, Coordinates)
        assert c2.shape == (3, 2)
        assert c2.dims == c.dims
        assert_equal(c2['lat'].coordinates, c['lat'].coordinates[I])
        assert_equal(c2['lon'].coordinates, c['lon'].coordinates[I])
        assert_equal(c2['time'].coordinates, c['time'].coordinates[J])

        # partial
        c2 = c[I]
        assert isinstance(c2, Coordinates)
        assert c2.shape == (3, 4)
        assert c2.dims == c.dims
        assert_equal(c2['lat'].coordinates, c['lat'].coordinates[I])
        assert_equal(c2['lon'].coordinates, c['lon'].coordinates[I])
        assert_equal(c2['time'].coordinates, c['time'].coordinates)

    def test_get_index_dependent(self):
        lat = np.linspace(0, 1, 20).reshape((5, 4))
        lon = np.linspace(10, 20, 20).reshape((5, 4))
        dates = ['2018-01-01', '2018-01-02', '2018-01-03', '2018-01-04']

        c = Coordinates([
            DependentCoordinates([lat, lon], dims=['lat', 'lon']),
            ArrayCoordinates1d(dates, name='time')])

        I = [2, 1, 3]
        J = slice(1, 3)
        K = 1
        
        # full
        c2 = c[I, J, K]
        assert isinstance(c2, Coordinates)
        assert c2.shape == (3, 2, 1)
        assert c2.dims == c.dims
        assert_equal(c2['lat'].coordinates, c['lat'].coordinates[I, J])
        assert_equal(c2['lon'].coordinates, c['lon'].coordinates[I, J])
        assert_equal(c2['time'].coordinates, c['time'].coordinates[K])

        # partial
        c2 = c[I, J]
        assert isinstance(c2, Coordinates)
        assert c2.shape == (3, 2, 4)
        assert c2.dims == c.dims
        assert_equal(c2['lat'].coordinates, c['lat'].coordinates[I, J])
        assert_equal(c2['lon'].coordinates, c['lon'].coordinates[I, J])
        assert_equal(c2['time'].coordinates, c['time'].coordinates)
        
        c2 = c[I]
        assert isinstance(c2, Coordinates)
        assert c2.shape == (3, 4, 4)
        assert c2.dims == c.dims
        assert_equal(c2['lat'].coordinates, c['lat'].coordinates[I])
        assert_equal(c2['lon'].coordinates, c['lon'].coordinates[I])
        assert_equal(c2['time'].coordinates, c['time'].coordinates)

class TestCoordinatesMethods(object):
    coords = Coordinates([[[0, 1, 2], [10, 20, 30]], ['2018-01-01', '2018-01-02'], 10], dims=['lat_lon', 'time', 'alt'])
    
    def test_drop(self):
        # drop one existing dimension
        c1 = self.coords.drop('time')
        c2 = self.coords.udrop('time')
        assert c1.dims == ('lat_lon', 'alt')
        assert c2.dims == ('lat_lon', 'alt')

        # drop multiple existing dimensions
        c1 = self.coords.drop(['time', 'alt'])
        c2 = self.coords.udrop(['time', 'alt'])
        assert c1.dims == ('lat_lon',)
        assert c2.dims == ('lat_lon',)

        # drop all dimensions
        c1 = self.coords.drop(self.coords.dims)
        c2 = self.coords.udrop(self.coords.udims)
        assert c1.dims == ()
        assert c2.dims == ()

        # drop no dimensions
        c1 = self.coords.drop([])
        c2 = self.coords.udrop([])
        assert c1.dims == ('lat_lon', 'time', 'alt')
        assert c2.dims == ('lat_lon', 'time', 'alt')

        # drop a missing dimension
        c = self.coords.drop('alt')
        with pytest.raises(KeyError, match="Dimension 'alt' not found in Coordinates with dims"):
            c1 = c.drop('alt')
        with pytest.raises(KeyError, match="Dimension 'alt' not found in Coordinates with udims"):
            c2 = c.udrop('alt')

        c1 = c.drop('alt', ignore_missing=True)
        c2 = c.udrop('alt', ignore_missing=True)
        assert c1.dims == ('lat_lon', 'time')
        assert c2.dims == ('lat_lon', 'time')

        # drop a stacked dimension: drop works but udrop gives an exception
        c1 = self.coords.drop('lat_lon')
        assert c1.dims == ('time', 'alt')
        
        with pytest.raises(KeyError, match="Dimension 'lat_lon' not found in Coordinates with udims"):
            c2 = self.coords.udrop('lat_lon')

        # drop part of a stacked dimension: drop gives exception but udrop does not
        # note: two udrop cases: 'lat_lon' -> 'lon' and 'lat_lon_alt' -> 'lat_lon'
        with pytest.raises(KeyError, match="Dimension 'lat' not found in Coordinates with dims"):
            c1 = self.coords.drop('lat')
        
        c2 = self.coords.udrop('lat')
        assert c2.dims == ('lon', 'time', 'alt')
        
        coords = Coordinates([[[0, 1], [10, 20], [100, 300]]], dims=['lat_lon_alt'])
        c2 = coords.udrop('alt')
        assert c2.dims == ('lat_lon',)

        # invalid type
        with pytest.raises(TypeError, match="Invalid drop dimension type"):
            self.coords.drop(2)

        with pytest.raises(TypeError, match="Invalid drop dimension type"):
            self.coords.udrop(2)

        with pytest.raises(TypeError, match="Invalid drop dimension type"):
            self.coords.drop([2, 3])

        with pytest.raises(TypeError, match="Invalid drop dimension type"):
            self.coords.udrop([2, 3])

    def test_unique(self):
        # unstacked (numerical, datetime, and empty)
        c = Coordinates([[2, 1, 0, 1], ['2018-01-01', '2018-01-02', '2018-01-01'], []], dims=['lat', 'time', 'alt'])
        c2 = c.unique()
        assert_equal(c2['lat'].coordinates, [0, 1, 2])
        assert_equal(c2['time'].coordinates, [np.datetime64('2018-01-01'), np.datetime64('2018-01-02')])
        assert_equal(c2['alt'].coordinates, [])
        
        # stacked
        lat_lon = [
            (0, 0),
            (0, 1),
            (0, 2),
            (0, 2), # duplicate
            (1, 0),
            (1, 1),
            (1, 1), # duplicate
        ]
        lat, lon = zip(*lat_lon)
        c = Coordinates([[lat, lon]], dims=['lat_lon'])
        c2 = c.unique()
        assert_equal(c2['lat'].coordinates, [0., 0., 0., 1., 1.])
        assert_equal(c2['lon'].coordinates, [0., 1., 2., 0., 1.])

    def test_unstack(self):
        c1 = Coordinates([[[0, 1], [10, 20], [100, 300]]], dims=['lat_lon_alt'])
        c2 = c1.unstack()
        assert c1.dims == ('lat_lon_alt',)
        assert c2.dims == ('lat', 'lon', 'alt')
        assert c1['lat'] == c2['lat']
        assert c1['lon'] == c2['lon']
        assert c1['alt'] == c2['alt']

        # mixed
        c1 = Coordinates([[[0, 1], [10, 20]], [100, 200, 300]], dims=['lat_lon', 'alt'])
        c2 = c1.unstack()
        assert c1.dims == ('lat_lon', 'alt',)
        assert c2.dims == ('lat', 'lon', 'alt')
        assert c1['lat'] == c2['lat']
        assert c1['lon'] == c2['lon']
        assert c1['alt'] == c2['alt']

    def test_iterchunks(self):
        c = Coordinates(
            [clinspace(0, 1, 100), clinspace(0, 1, 200), ['2018-01-01', '2018-01-02']],
            dims=['lat', 'lon', 'time'])
        
        for chunk in c.iterchunks(shape=(10, 10, 10)):
            assert chunk.shape == (10, 10, 2)

        for chunk, slices in c.iterchunks(shape=(10, 10, 10), return_slices=True):
            assert isinstance(slices, tuple)
            assert len(slices) == 3
            assert isinstance(slices[0], slice)
            assert isinstance(slices[1], slice)
            assert isinstance(slices[2], slice)
            assert chunk.shape == (10, 10, 2)

    def test_tranpose(self):
        c = Coordinates([[0, 1], [10, 20], ['2018-01-01', '2018-01-02']], dims=['lat', 'lon', 'time'])

        # transpose
        t = c.transpose('lon', 'lat', 'time')
        assert c.dims == ('lat', 'lon', 'time')
        assert t.dims == ('lon', 'lat', 'time')

        # default: full transpose
        t = c.transpose()
        assert c.dims == ('lat', 'lon', 'time')
        assert t.dims == ('time', 'lon', 'lat')

        # in place
        t = c.transpose('lon', 'lat', 'time', in_place=False)
        assert c.dims == ('lat', 'lon', 'time')
        assert t.dims == ('lon', 'lat', 'time')

        c.transpose('lon', 'lat', 'time', in_place=True)
        assert c.dims == ('lon', 'lat', 'time')

        with pytest.raises(ValueError, match="Invalid transpose dimensions"):
            c.transpose('lon', 'lat')

<<<<<<< HEAD
    def test_transform(self):
        c = Coordinates([[0, 1], [10, 20], ['2018-01-01', '2018-01-02'], [0, 1, 2]], \
                        dims=['lat', 'lon', 'time', 'alt'])
        c1 = Coordinates([[[0, 1], [10, 20]], [100, 200, 300]], dims=['lat_lon', 'alt'])

        # default crs
        assert c.crs == settings['DEFAULT_CRS']

        # transform
        c_trans = c.transform('EPSG:2193')
        assert c.crs == settings['DEFAULT_CRS']
        assert c_trans.crs == 'EPSG:2193'
        assert round(c_trans['lat'].values[0]) == 29995930.0

        # support proj4 strings
        proj = '+proj=merc +lat_ts=56.5 +ellps=GRS80'
        c_trans = c.transform(proj)
        assert c.crs == settings['DEFAULT_CRS']
        assert c_trans.crs == pyproj.CRS(proj).srs
        assert round(c_trans['lat'].values[0]) == 615849.0

        # support stacked coordinates
        proj = '+proj=merc +lat_ts=56.5 +ellps=GRS80'
        c1_trans = c1.transform(proj)
        assert c1.crs == settings['DEFAULT_CRS']
        assert c_trans.crs == pyproj.CRS(proj).srs
        assert round(c1_trans['lat'].values[0]) == 615849.0

        # support altitude unit transformations
        proj = '+proj=merc +vunits=us-ft'
        c_trans = c.transform(proj)
        assert round(c_trans['lat'].values[0]) == 1113195.0
        assert round(c_trans['alt'].values[1]) == 3.0
        assert round(c_trans['alt'].values[2]) == 7.0
        assert '+vunits=us-ft' in c_trans.crs
        c1_trans = c1.transform(proj)
        assert round(c1_trans['lat'].values[0]) == 1113195.0
        assert round(c1_trans['alt'].values[0]) == 328.0
        assert round(c1_trans['alt'].values[1]) == 656.0
        assert '+vunits=us-ft' in c1_trans.crs

        # make sure vunits can be overwritten appropriately
        c2_trans = c1_trans.transform(alt_units='m')
        assert round(c2_trans['alt'].values[0]) == 100.0
        assert '+vunits=m' in c2_trans.crs and '+vunits=us-ft' not in c2_trans.crs

        # alt_units parameter
        c_trans = c.transform('EPSG:2193', alt_units='us-ft')
        assert round(c_trans['alt'].values[1]) == 3.0
        assert round(c_trans['alt'].values[2]) == 7.0
        assert '+vunits=us-ft' in c_trans.crs
        c_trans = c.transform('EPSG:2193', alt_units='km')
        assert c_trans['alt'].values[1] == 0.001
        assert c_trans['alt'].values[2] == 0.002
        assert '+vunits=km' in c_trans.crs


    def test_intersect(self):
        # TODO: add additional testing
        
        # should change the other coordinates crs into the native coordinates crs for intersect
        c = Coordinates([np.linspace(0, 10, 11), np.linspace(0, 10, 11), ['2018-01-01', '2018-01-02']], \
                        dims=['lat', 'lon', 'time'])
        o = Coordinates([np.linspace(28000000, 29500000, 20), np.linspace(-280000, 400000, 20), ['2018-01-01', '2018-01-02']], \
                dims=['lat', 'lon', 'time'], coord_ref_sys='EPSG:2193')

        c_int = c.intersect(o)
        assert c_int.crs == settings['DEFAULT_CRS']
        assert np.all(c_int['lat'].bounds == np.array([5., 10.]))
        assert np.all(c_int['lon'].bounds == np.array([4., 10.]))
        assert np.all(c_int['time'].values == c['time'].values)
=======
    def test_select_single(self):
        lat = ArrayCoordinates1d([0, 1, 2, 3], name='lat')
        lon = ArrayCoordinates1d([10, 20, 30, 40], name='lon')
        time = ArrayCoordinates1d(['2018-01-01', '2018-01-02', '2018-01-03', '2018-01-04'], name='time')
        c = Coordinates([lat, lon, time])

        # single dimension
        s = c.select({'lat': [0.5, 2.5]})
        assert isinstance(s, Coordinates)
        assert s.dims == c.dims
        assert s['lat'] == c['lat'][1:3]
        assert s['lon'] == c['lon']
        assert s['time'] == c['time']

        s, I = c.select({'lat': [0.5, 2.5]}, return_indices=True)
        assert isinstance(s, Coordinates)
        assert s.dims == c.dims
        assert s['lat'] == c['lat'][1:3]
        assert s['lon'] == c['lon']
        assert s['time'] == c['time']
        assert s == c[I]

        # a different single dimension
        s = c.select({'lon': [5, 25]})
        assert isinstance(s, Coordinates)
        assert s.dims == c.dims
        assert s['lat'] == c['lat']
        assert s['lon'] == c['lon'][0:2]
        assert s['time'] == c['time']

        s, I = c.select({'lon': [5, 25]}, return_indices=True)
        assert isinstance(s, Coordinates)
        assert s.dims == c.dims
        assert s['lat'] == c['lat']
        assert s['lon'] == c['lon'][0:2]
        assert s['time'] == c['time']
        assert s == c[I]

        # outer
        s = c.select({'lat': [0.5, 2.5]}, outer=True)
        assert isinstance(s, Coordinates)
        assert s.dims == c.dims
        assert s['lat'] == c['lat'][0:4]
        assert s['lon'] == c['lon']
        assert s['time'] == c['time']

        s, I = c.select({'lat': [0.5, 2.5]}, outer=True, return_indices=True)
        assert isinstance(s, Coordinates)
        assert s.dims == c.dims
        assert s['lat'] == c['lat'][0:4]
        assert s['lon'] == c['lon']
        assert s['time'] == c['time']
        assert s == c[I]

        # no matching dimension
        s = c.select({'alt': [0, 10]})
        assert s == c

        s, I = c.select({'alt': [0, 10]}, return_indices=True)
        assert s == c[I]
        assert s == c

    def test_select_multiple(self):
        lat = ArrayCoordinates1d([0, 1, 2, 3, 4, 5], name='lat')
        lon = ArrayCoordinates1d([10, 20, 30, 40, 50, 60], name='lon')
        c = Coordinates([lat, lon])

        s = c.select({'lat': [0.5, 3.5], 'lon': [25, 55]})
        assert isinstance(s, Coordinates)
        assert s.dims == c.dims
        assert s['lat'] == c['lat'][1:4]
        assert s['lon'] == c['lon'][2:5]
        
        s, I = c.select({'lat': [0.5, 3.5], 'lon': [25, 55]}, return_indices=True)
        assert isinstance(s, Coordinates)
        assert s.dims == c.dims
        assert s['lat'] == c['lat'][1:4]
        assert s['lon'] == c['lon'][2:5]
        assert s == c[I]

    def test_intersect(self):
        lat = ArrayCoordinates1d([0, 1, 2, 3, 4, 5], name='lat')
        lon = ArrayCoordinates1d([10, 20, 30, 40, 50, 60], name='lon')
        c = Coordinates([lat, lon])

        other_lat = ArrayCoordinates1d([0.5, 2.5, 3.5], name='lat')
        other_lon = ArrayCoordinates1d([25, 35, 55], name='lon')

        # single other
        c2 = c.intersect(other_lat)
        assert isinstance(c2, Coordinates)
        assert c2.dims == c.dims
        assert c2['lat'] == c['lat'][1:4]
        assert c2['lon'] == c['lon']

        c2 = c.intersect(other_lat, outer=True)
        assert isinstance(c2, Coordinates)
        assert c2.dims == c.dims
        assert c2['lat'] == c['lat'][0:5]
        assert c2['lon'] == c['lon']

        c2, I = c.intersect(other_lat, return_indices=True)
        assert isinstance(c2, Coordinates)
        assert c2.dims == c.dims
        assert c2['lat'] == c['lat'][1:4]
        assert c2['lon'] == c['lon']
        assert c2 == c[I]

        c2 = c.intersect(other_lon)
        assert isinstance(c2, Coordinates)
        assert c2.dims == c.dims
        assert c2['lat'] == c['lat']
        assert c2['lon'] == c['lon'][2:5]

        # stacked other
        other = Coordinates([other_lat, other_lon])
        c2 = c.intersect(other)
        assert isinstance(c2, Coordinates)
        assert c2.dims == c.dims
        assert c2['lat'] == c['lat'][1:4]
        assert c2['lon'] == c['lon'][2:5]

        other = Coordinates([other_lon, other_lat])
        c2 = c.intersect(other)
        assert isinstance(c2, Coordinates)
        assert c2.dims == c.dims
        assert c2['lat'] == c['lat'][1:4]
        assert c2['lon'] == c['lon'][2:5]

        # coordinates other
        other = Coordinates([other_lat, other_lon])
        c2 = c.intersect(other)
        assert isinstance(c2, Coordinates)
        assert c2.dims == c.dims
        assert c2['lat'] == c['lat'][1:4]
        assert c2['lon'] == c['lon'][2:5]
>>>>>>> 62aeaaa8

class TestCoordinatesSpecial(object):
    def test_repr(self):
        repr(Coordinates([[0, 1], [10, 20], ['2018-01-01', '2018-01-02']], dims=['lat', 'lon', 'time']))
        repr(Coordinates([[[0, 1], [10, 20]], ['2018-01-01', '2018-01-02']], dims=['lat_lon', 'time']))
        repr(Coordinates([0, 10, []], dims=['lat', 'lon', 'time'], ctype='point'))
        repr(Coordinates([crange(0, 10, 0.5)], dims=['alt']))
        repr(Coordinates([]))
        # TODO dependent coordinates

    def test_eq(self):
        c1 = Coordinates([[[0, 1, 2], [10, 20, 30]], ['2018-01-01', '2018-01-02']], dims=['lat_lon', 'time'])
        c2 = Coordinates([[[0, 1, 2], [10, 20, 30]], ['2018-01-01', '2018-01-02']], dims=['lat_lon', 'time'])
        c3 = Coordinates([[[0, 1, 2], [10, 20, 30]], ['2018-01-01', '2018-01-02']], dims=['lat_lon', 'time'], ctype='point')
        c4 = Coordinates([[[0, 2, 1], [10, 20, 30]], ['2018-01-01', '2018-01-02']], dims=['lat_lon', 'time'])
        c5 = Coordinates([[[0, 1, 2], [10, 20, 30]], ['2018-01-01', '2018-01-02']], dims=['lon_lat', 'time'])
        c6 = Coordinates([[[0, 1, 2], [10, 20, 30]], ['2018-01-01']], dims=['lat_lon', 'time'])
        c7 = Coordinates([[0, 1, 2], [10, 20, 30], ['2018-01-01', '2018-01-02']], dims=['lat', 'lon', 'time'])

        assert c1 == c1
        assert c1 == c2
        assert c1 == deepcopy(c1)

        assert c1 != c3
        assert c1 != c4
        assert c1 != c5
        assert c1 != c6
        assert c1 != c7
        assert c1 != None

    def test_hash(self):
        c1 = Coordinates([[[0, 1, 2], [10, 20, 30]], ['2018-01-01', '2018-01-02']], dims=['lat_lon', 'time'])
        c2 = Coordinates([[[0, 1, 2], [10, 20, 30]], ['2018-01-01', '2018-01-02']], dims=['lat_lon', 'time'], ctype='point')
        c3 = Coordinates([[[0, 2, 1], [10, 20, 30]], ['2018-01-01', '2018-01-02']], dims=['lat_lon', 'time'])
        c4 = Coordinates([[[0, 1, 2], [10, 20, 30]], ['2018-01-01', '2018-01-02']], dims=['lon_lat', 'time'])
        c5 = Coordinates([[[0, 1, 2], [10, 20, 30]], ['2018-01-01']], dims=['lat_lon', 'time'])
        c6 = Coordinates([[0, 1, 2], [10, 20, 30], ['2018-01-01', '2018-01-02']], dims=['lat', 'lon', 'time'])
        
        assert c1.hash == c1.hash
        assert c1.hash == deepcopy(c1).hash
        
        assert c1.hash != c2.hash
        assert c1.hash != c3.hash
        assert c1.hash != c4.hash
        assert c1.hash != c5.hash
        assert c1.hash != c6.hash

def test_merge_dims():
    ctime = Coordinates([['2018-01-01', '2018-01-02']], dims=['time'])
    clatlon = Coordinates([[2, 4, 5], [3, -1, 5]], dims=['lat', 'lon'])
    clatlon_stacked = Coordinates([[[2, 4, 5], [3, -1, 5]]], dims=['lat_lon'])
    clat = Coordinates([[2, 4, 5]], dims=['lat'])

    c = merge_dims([clatlon, ctime])
    assert c.dims == ('lat', 'lon', 'time')

    c = merge_dims([ctime, clatlon])
    assert c.dims == ('time', 'lat', 'lon')

    c = merge_dims([clatlon_stacked, ctime])
    assert c.dims == ('lat_lon', 'time')

    c = merge_dims([ctime, clatlon_stacked])
    assert c.dims == ('time', 'lat_lon')

    with pytest.raises(ValueError, match="Duplicate dimension 'lat'"):
        merge_dims([clatlon, clat])
    
    with pytest.raises(ValueError, match="Duplicate dimension 'lat'"):
        merge_dims([clatlon_stacked, clat])

    with pytest.raises(TypeError, match="Cannot merge"):
        merge_dims([clat, 0])

def test_concat_and_union():
    c1 = Coordinates([[2, 4, 5], [3, -1, 5]], dims=['lat', 'lon'])
    c2 = Coordinates([[2, 3], [3, 0], ['2018-01-01', '2018-01-02']], dims=['lat', 'lon', 'time'])
    c3 = Coordinates([[[2, 3], [3, 0]]], dims=['lat_lon'])

    c = concat([c1, c2])
    assert c.shape == (5, 5, 2)

    c = union([c1, c2])
    assert c.shape == (4, 4, 2)

    with pytest.raises(TypeError, match="Cannot concat"):
        concat([c1, [1, 2]])

    with pytest.raises(ValueError, match="Duplicate dimension 'lat' in dims"):
        concat([c1, c3])

def test_concat_stacked_datetimes():
    c1 = Coordinates([[0, 0.5, '2018-01-01']], dims=['lat_lon_time'])
    c2 = Coordinates([[1, 1.5, '2018-01-02']], dims=['lat_lon_time'])
    c = concat([c1, c2])
    np.testing.assert_array_equal(c['lat'].coordinates, np.array([0.0, 1.0]))
    np.testing.assert_array_equal(c['lon'].coordinates, np.array([0.5, 1.5]))
    np.testing.assert_array_equal(
        c['time'].coordinates,
        np.array(['2018-01-01', '2018-01-02']).astype(np.datetime64))

    c1 = Coordinates([[0, 0.5, '2018-01-01T01:01:01']], dims=['lat_lon_time'])
    c2 = Coordinates([[1, 1.5, '2018-01-01T01:01:02']], dims=['lat_lon_time'])
    c = concat([c1, c2])
    np.testing.assert_array_equal(c['lat'].coordinates, np.array([0.0, 1.0]))
    np.testing.assert_array_equal(c['lon'].coordinates, np.array([0.5, 1.5]))
    np.testing.assert_array_equal(
        c['time'].coordinates,
        np.array(['2018-01-01T01:01:01', '2018-01-01T01:01:02']).astype(np.datetime64))<|MERGE_RESOLUTION|>--- conflicted
+++ resolved
@@ -378,31 +378,31 @@
         with pytest.raises(TypeError, match="Coordinates.from_xarray expects xarray DataArrayCoordinates"):
             Coordinates.from_xarray([0, 10])
 
-    def test_coord_ref_sys(self):
+    def test_crs(self):
         # assign
         lat = ArrayCoordinates1d([0, 1, 2])
         lon = ArrayCoordinates1d([0, 1, 2])
         
-        c = Coordinates([lat, lon], dims=['lat', 'lon'], coord_ref_sys='SPHER_MERC')
-        assert c['lat'].coord_ref_sys == 'SPHER_MERC'
-        assert c['lon'].coord_ref_sys == 'SPHER_MERC'
+        c = Coordinates([lat, lon], dims=['lat', 'lon'], crs='SPHER_MERC')
+        assert c['lat'].crs == 'SPHER_MERC'
+        assert c['lon'].crs == 'SPHER_MERC'
 
         # don't overwrite
-        lat = ArrayCoordinates1d([0, 1, 2], coord_ref_sys='WGS84')
-        lon = ArrayCoordinates1d([0, 1, 2], coord_ref_sys='WGS84')
-
-        with pytest.raises(ValueError, match='coord_ref_sys mismatch'):
-             Coordinates([lat, lon], dims=['lat', 'lon'], coord_ref_sys='SPHER_MERC')
+        lat = ArrayCoordinates1d([0, 1, 2], crs='WGS84')
+        lon = ArrayCoordinates1d([0, 1, 2], crs='WGS84')
+
+        with pytest.raises(ValueError, match='crs mismatch'):
+             Coordinates([lat, lon], dims=['lat', 'lon'], crs='SPHER_MERC')
         
         # but just repeating is okay
-        lat = ArrayCoordinates1d([0, 1, 2], coord_ref_sys='WGS84')
-        lon = ArrayCoordinates1d([0, 1, 2], coord_ref_sys='WGS84')
-        c = Coordinates([lat, lon], dims=['lat', 'lon'], coord_ref_sys='WGS84')
+        lat = ArrayCoordinates1d([0, 1, 2], crs='WGS84')
+        lon = ArrayCoordinates1d([0, 1, 2], crs='WGS84')
+        c = Coordinates([lat, lon], dims=['lat', 'lon'], crs='WGS84')
 
         # mismatch
-        lat = ArrayCoordinates1d([0, 1, 2], coord_ref_sys='WGS84')
-        lon = ArrayCoordinates1d([0, 1, 2], coord_ref_sys='SPHER_MERC')
-        with pytest.raises(ValueError, match='coord_ref_sys mismatch'):
+        lat = ArrayCoordinates1d([0, 1, 2], crs='WGS84')
+        lon = ArrayCoordinates1d([0, 1, 2], crs='SPHER_MERC')
+        with pytest.raises(ValueError, match='crs mismatch'):
              Coordinates([lat, lon], dims=['lat', 'lon'])
 
     def test_ctype(self):
@@ -531,20 +531,20 @@
         np.testing.assert_equal(c.coords['lon'].data, lon)
         np.testing.assert_equal(c.coords['time'].data, np.array(dates).astype(np.datetime64))
     
-    def test_coord_ref_sys(self):
+    def test_crs(self):
         # empty
         c = Coordinates([])
-        assert c.coord_ref_sys == None
+        assert c.crs == None
         assert c.crs == None
 
         # default
         c = Coordinates([[0, 1, 2]], dims=['lat'])
-        assert c.coord_ref_sys == settings['DEFAULT_CRS']
         assert c.crs == settings['DEFAULT_CRS']
+        assert c.crs == settings['DEFAULT_CRS']
 
         # set
-        c = Coordinates([[0, 1, 2]], dims=['lat'], coord_ref_sys='EPSG:2193')
-        assert c.coord_ref_sys == 'EPSG:2193'
+        c = Coordinates([[0, 1, 2]], dims=['lat'], crs='EPSG:2193')
+        assert c.crs == 'EPSG:2193'
         assert c.crs == 'EPSG:2193'
 
     def test_bounds(self):
@@ -634,30 +634,30 @@
         with pytest.raises(KeyError, match="Cannot set dimension"):
             coords['alt'] = ArrayCoordinates1d([1, 2, 3], name='alt')
 
-        with pytest.raises(KeyError, match="Cannot set dimension"):
+        with pytest.raises(ValueError, match="Dimension mismatch"):
             coords['alt'] = ArrayCoordinates1d([1, 2, 3], name='lat')
         
         with pytest.raises(ValueError, match="Dimension mismatch"):
             coords['time'] = ArrayCoordinates1d([1, 2, 3], name='alt')
 
-        with pytest.raises(ValueError, match="coord_ref_sys mismatch"):
-            coords['time'] = ArrayCoordinates1d([1, 2, 3], coord_ref_sys='SPHER_MERC')
+        with pytest.raises(ValueError, match="crs mismatch"):
+            coords['time'] = ArrayCoordinates1d([1, 2, 3], crs='SPHER_MERC')
 
         with pytest.raises(KeyError, match="not found in Coordinates"):
             coords['lat_lon'] = Coordinates([(np.linspace(0, 10, 5), np.linspace(0, 10, 5))], dims=['lon_lat'])
 
-        with pytest.raises(ValueError, match="Dimension name mismatch"):
+        with pytest.raises(ValueError, match="Dimension mismatch"):
             coords['lat_lon'] = clinspace((0, 1), (10, 20), 5, name='lon_lat')
 
         with pytest.raises(ValueError, match="Size mismatch"):
             coords['lat'] = np.linspace(5, 20, 5)
 
-        with pytest.raises(ValueError, match="Duplicate dimension"):
+        with pytest.raises(ValueError, match="Dimension mismatch"):
             coords['lat'] = clinspace(0, 10, 3, name='lon')
 
-        with pytest.raises(ValueError, match="coord_ref_sys mismatch"):
-            coords['lat_lon'] = Coordinates([(np.linspace(0, 10, 3), np.linspace(0, 10, 3))], dims=['lat_lon'], coord_ref_sys='WGS84')
-            coords['lat'] = Coordinates([np.linspace(0, 10, 3)], dims=['lat'], coord_ref_sys='SPHER_MERC') # should work
+        with pytest.raises(ValueError, match="crs mismatch"):
+            coords['lat_lon'] = Coordinates([(np.linspace(0, 10, 3), np.linspace(0, 10, 3))], dims=['lat_lon'], crs='WGS84')
+            coords['lat'] = Coordinates([np.linspace(0, 10, 3)], dims=['lat'], crs='SPHER_MERC') # should work
 
     def test_delitem(self):
         # unstacked
@@ -991,7 +991,6 @@
         with pytest.raises(ValueError, match="Invalid transpose dimensions"):
             c.transpose('lon', 'lat')
 
-<<<<<<< HEAD
     def test_transform(self):
         c = Coordinates([[0, 1], [10, 20], ['2018-01-01', '2018-01-02'], [0, 1, 2]], \
                         dims=['lat', 'lon', 'time', 'alt'])
@@ -1048,22 +1047,6 @@
         assert c_trans['alt'].values[2] == 0.002
         assert '+vunits=km' in c_trans.crs
 
-
-    def test_intersect(self):
-        # TODO: add additional testing
-        
-        # should change the other coordinates crs into the native coordinates crs for intersect
-        c = Coordinates([np.linspace(0, 10, 11), np.linspace(0, 10, 11), ['2018-01-01', '2018-01-02']], \
-                        dims=['lat', 'lon', 'time'])
-        o = Coordinates([np.linspace(28000000, 29500000, 20), np.linspace(-280000, 400000, 20), ['2018-01-01', '2018-01-02']], \
-                dims=['lat', 'lon', 'time'], coord_ref_sys='EPSG:2193')
-
-        c_int = c.intersect(o)
-        assert c_int.crs == settings['DEFAULT_CRS']
-        assert np.all(c_int['lat'].bounds == np.array([5., 10.]))
-        assert np.all(c_int['lon'].bounds == np.array([4., 10.]))
-        assert np.all(c_int['time'].values == c['time'].values)
-=======
     def test_select_single(self):
         lat = ArrayCoordinates1d([0, 1, 2, 3], name='lat')
         lon = ArrayCoordinates1d([10, 20, 30, 40], name='lon')
@@ -1200,7 +1183,19 @@
         assert c2.dims == c.dims
         assert c2['lat'] == c['lat'][1:4]
         assert c2['lon'] == c['lon'][2:5]
->>>>>>> 62aeaaa8
+
+    def test_intersect_crs(self):
+        # should change the other coordinates crs into the native coordinates crs for intersect
+        c = Coordinates([np.linspace(0, 10, 11), np.linspace(0, 10, 11), ['2018-01-01', '2018-01-02']], \
+                        dims=['lat', 'lon', 'time'])
+        o = Coordinates([np.linspace(28000000, 29500000, 20), np.linspace(-280000, 400000, 20), ['2018-01-01', '2018-01-02']], \
+                dims=['lat', 'lon', 'time'], crs='EPSG:2193')
+
+        c_int = c.intersect(o)
+        assert c_int.crs == settings['DEFAULT_CRS']
+        assert np.all(c_int['lat'].bounds == np.array([5., 10.]))
+        assert np.all(c_int['lon'].bounds == np.array([4., 10.]))
+        assert np.all(c_int['time'].values == c['time'].values)
 
 class TestCoordinatesSpecial(object):
     def test_repr(self):
