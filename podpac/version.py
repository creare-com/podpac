--- conflicted
+++ resolved
@@ -16,13 +16,8 @@
 ## UPDATE VERSION HERE
 ##############
 MAJOR = 3
-<<<<<<< HEAD
-MINOR = 4
-HOTFIX = 1
-=======
 MINOR = 5
 HOTFIX = 0
->>>>>>> 2dfe687a
 ##############
 
 
