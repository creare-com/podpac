from __future__ import division, unicode_literals, print_function, absolute_import

import logging
import datetime

import traitlets as tl
import numpy as np

# Helper utility for optional imports
from lazy_import import lazy_module

# Optional Imports
rasterio = lazy_module("rasterio")
boto3 = lazy_module("boto3")
botocore = lazy_module("botocore")

# Internal imports
from podpac.data import DataSource, Rasterio
from podpac.coordinates import Coordinates, merge_dims

BUCKET = "noaa-gfs-pds"

s3 = boto3.resource("s3")
s3.meta.client.meta.events.register("choose-signer.s3.*", botocore.handlers.disable_signing)
bucket = s3.Bucket(BUCKET)

# TODO add time to native_coordinates
class GFSSource(Rasterio):
    parameter = tl.Unicode().tag(attr=True)
    level = tl.Unicode().tag(attr=True)
    date = tl.Unicode().tag(attr=True)
    hour = tl.Unicode().tag(attr=True)
    forecast = tl.Unicode().tag(attr=True)

    @property
    def source(self):
<<<<<<< HEAD
        return "%s/%s/%s/%s/%s" % (self.parameter, self.level, self.date, self.hour, self.forecast)
=======
        return self._key

    @tl.default("dataset")
    def open_dataset(self):
        """Opens the data source"""

        cache_key = "fileobj"
        with rasterio.MemoryFile() as f:
            if self.cache_ctrl and self.has_cache(key=cache_key):
                data = self.get_cache(key=cache_key)
                f.write(data)
            else:
                self._logger.info("Downloading S3 fileobj (Bucket: %s, Key: %s)" % (BUCKET, self._key))
                s3.Object(BUCKET, self._key).download_fileobj(f)
                f.seek(0)
                self.cache_ctrl and self.put_cache(f.read(), key=cache_key)
                f.seek(0)

            dataset = f.open()

        return dataset
>>>>>>> 82e56683


class GFS(DataSource):
    parameter = tl.Unicode().tag(attr=True)
    level = tl.Unicode().tag(attr=True)
    date = tl.Unicode().tag(attr=True)
    hour = tl.Unicode().tag(attr=True)

    @property
    def sources(self):
        params = {
            "parameter": self.parameter,
            "level": self.level,
            "date": self.date,
            "hour": self.hour,
            "cache_ctrl": self.cache_ctrl,
        }
        self._sources = np.array([GFSSource(forecast=h, **params) for h in self.forecasts])  # can we load this lazily?

    # def init(self):
    #     # TODO check prefix and the options at the next level

    #     prefix = "%s/%s/%s/%s/" % (self.parameter, self.level, self.date, self.hour)
    #     forecasts = [obj.key.replace(prefix, "") for obj in bucket.objects.filter(Prefix=prefix)]
    #     if not forecasts:
    #         raise ValueError("Not found: '%s/*'" % prefix)

    @property
    def native_coordinates(self):
        nc = self._sources[0].native_coordinates
        base_time = datetime.datetime.strptime("%s %s" % (self.date, self.hour), "%Y%m%d %H%M")
        forecast_times = [base_time + datetime.timedelta(hours=int(h)) for h in self.forecasts]
<<<<<<< HEAD
        tc = Coordinates([[dt.strftime("%Y-%m-%d %H:%M") for dt in forecast_times]], dims=["time"])
        return merge_dims([nc, tc])
=======
        tc = Coordinates([[dt.strftime("%Y-%m-%d %H:%M") for dt in forecast_times]], dims=["time"], crs=nc.crs)
        self.set_trait("native_coordinates", merge_dims([nc, tc]))
>>>>>>> 82e56683

    def get_data(self, coordinates, coordinates_index):
        data = self.create_output_array(coordinates)
        for i, source in enumerate(self._sources[coordinates_index[2]]):
            data[:, :, i] = source.eval(coordinates.drop("time"))
        return data


def GFSLatest(parameter=None, level=None, **kwargs):
    # date
    date = datetime.datetime.now().strftime("%Y%m%d")

    # hour
    prefix = "%s/%s/%s/" % (self.parameter, self.level, self.date)
    objs = bucket.objects.filter(Prefix=prefix)
    hours = set(obj.key.split("/")[3] for obj in objs)
    if not hours:
        raise RuntimeError("TODO")
    hour = max(hours)

    # node
    return GFS(parameter=parameter, level=level, data=date, hour=hour, **kwargs)<|MERGE_RESOLUTION|>--- conflicted
+++ resolved
@@ -34,31 +34,7 @@
 
     @property
     def source(self):
-<<<<<<< HEAD
         return "%s/%s/%s/%s/%s" % (self.parameter, self.level, self.date, self.hour, self.forecast)
-=======
-        return self._key
-
-    @tl.default("dataset")
-    def open_dataset(self):
-        """Opens the data source"""
-
-        cache_key = "fileobj"
-        with rasterio.MemoryFile() as f:
-            if self.cache_ctrl and self.has_cache(key=cache_key):
-                data = self.get_cache(key=cache_key)
-                f.write(data)
-            else:
-                self._logger.info("Downloading S3 fileobj (Bucket: %s, Key: %s)" % (BUCKET, self._key))
-                s3.Object(BUCKET, self._key).download_fileobj(f)
-                f.seek(0)
-                self.cache_ctrl and self.put_cache(f.read(), key=cache_key)
-                f.seek(0)
-
-            dataset = f.open()
-
-        return dataset
->>>>>>> 82e56683
 
 
 class GFS(DataSource):
@@ -91,13 +67,8 @@
         nc = self._sources[0].native_coordinates
         base_time = datetime.datetime.strptime("%s %s" % (self.date, self.hour), "%Y%m%d %H%M")
         forecast_times = [base_time + datetime.timedelta(hours=int(h)) for h in self.forecasts]
-<<<<<<< HEAD
-        tc = Coordinates([[dt.strftime("%Y-%m-%d %H:%M") for dt in forecast_times]], dims=["time"])
-        return merge_dims([nc, tc])
-=======
         tc = Coordinates([[dt.strftime("%Y-%m-%d %H:%M") for dt in forecast_times]], dims=["time"], crs=nc.crs)
         self.set_trait("native_coordinates", merge_dims([nc, tc]))
->>>>>>> 82e56683
 
     def get_data(self, coordinates, coordinates_index):
         data = self.create_output_array(coordinates)
