"""
PODPAC Nodes to access SMAP data via EGI Interface
"""

from __future__ import division, unicode_literals, print_function, absolute_import

import os
import copy
import logging
from datetime import datetime

import requests
from six import string_types
import numpy as np
import xarray as xr
import traitlets as tl

# Set up logging
_log = logging.getLogger(__name__)

# Helper utility for optional imports
<<<<<<< HEAD
from lazy_import import lazy_module, lazy_class
h5py = lazy_module('h5py')
lazy_class('h5py.File')
=======
from lazy_import import lazy_module

h5py = lazy_module("h5py")
>>>>>>> 13cd5351

# fixing problem with older versions of numpy
if not hasattr(np, "isnat"):

    def isnat(a):
        return a.astype(str) == "None"

    np.isnat = isnat

# Internal dependencies
import podpac
import podpac.datalib
from podpac.core.coordinates import Coordinates
from podpac.datalib import EGI
from podpac.core.units import create_data_array

SMAP_PRODUCT_DICT = {
<<<<<<< HEAD
    #'shortname':    ['lat_key', 'lon_key', 'data_key', 'quality_flag', 'default_verison']
    'SPL4SMAU':      ['/x', '/y', '/Analysis_Data/sm_surface_analysis', None, 4],
    'SPL4SMGP':      ['/x', '/y', '/Geophysical_Data/sm_surface', None,        4],
    'SPL4SMLM':      ['/x', '/y', '/Land_Model_Constants_Data', None,         4],
    'SPL3SMAP':      ['/Soil_Moisture_Retrieval_Data/latitude',    '/Soil_Moisture_Retrieval_Data/longitude',    '/Soil_Moisture_Retrieval_Data/soil_moisture', '/Soil_Moisture_Retrieval_Data/retrieval_qual_flag', 3],
    'SPL3SMA':       ['/Soil_Moisture_Retrieval_Data/latitude',    '/Soil_Moisture_Retrieval_Data/longitude',    '/Soil_Moisture_Retrieval_Data/soil_moisture', '/Soil_Moisture_Retrieval_Data/retrieval_qual_flag', 3],
    'SPL3SMP_AM':    ['/Soil_Moisture_Retrieval_Data_AM/latitude', '/Soil_Moisture_Retrieval_Data_AM/longitude', '/Soil_Moisture_Retrieval_Data_AM/soil_moisture', '/Soil_Moisture_Retrieval_Data_AM/retrieval_qual_flag', 5],
    'SPL3SMP_PM':    ['/Soil_Moisture_Retrieval_Data_PM/latitude', '/Soil_Moisture_Retrieval_Data_PM/longitude', '/Soil_Moisture_Retrieval_Data_PM/soil_moisture', '/Soil_Moisture_Retrieval_Data_PM/retrieval_qual_flag_pm', 5],
    'SPL3SMP_E_AM':  ['/Soil_Moisture_Retrieval_Data_AM/latitude', '/Soil_Moisture_Retrieval_Data_AM/longitude', '/Soil_Moisture_Retrieval_Data_AM/soil_moisture', '/Soil_Moisture_Retrieval_Data_AM/retrieval_qual_flag', 2],
    'SPL3SMP_E_PM':  ['/Soil_Moisture_Retrieval_Data_PM/latitude_pm', '/Soil_Moisture_Retrieval_Data_PM/longitude_pm', '/Soil_Moisture_Retrieval_Data_PM/soil_moisture_pm', '/Soil_Moisture_Retrieval_Data_PM/retrieval_qual_flag_pm', 2],
=======
    #'shortname': ['lat_key', 'lon_key', 'data_key', 'default_verison']
    "SPL4SMAU": ["/x", "/y", "/Analysis_Data/sm_surface_analysis", 4],
    "SPL4SMGP": ["/x", "/y", "/Geophysical_Data/sm_surface", 4],
    "SPL4SMLM": ["/x", "/y", "/Land_Model_Constants_Data", 4],
    "SPL3SMAP": [
        "/Soil_Moisture_Retrieval_Data/latitude",
        "/Soil_Moisture_Retrieval_Data/longitude",
        "/Soil_Moisture_Retrieval_Data/soil_moisture",
        3,
    ],
    "SPL3SMA": [
        "/Soil_Moisture_Retrieval_Data/latitude",
        "/Soil_Moisture_Retrieval_Data/longitude",
        "/Soil_Moisture_Retrieval_Data/soil_moisture",
        3,
    ],
    "SPL3SMP_AM": [
        "/Soil_Moisture_Retrieval_Data_AM/latitude",
        "/Soil_Moisture_Retrieval_Data_AM/longitude",
        "/Soil_Moisture_Retrieval_Data_AM/soil_moisture",
        5,
    ],
    "SPL3SMP_PM": [
        "/Soil_Moisture_Retrieval_Data_PM/latitude",
        "/Soil_Moisture_Retrieval_Data_PM/longitude",
        "/Soil_Moisture_Retrieval_Data_PM/soil_moisture",
        5,
    ],
    "SPL3SMP_E_AM": [
        "/Soil_Moisture_Retrieval_Data_AM/latitude",
        "/Soil_Moisture_Retrieval_Data_AM/longitude",
        "/Soil_Moisture_Retrieval_Data_AM/soil_moisture",
        2,
    ],
    "SPL3SMP_E_PM": [
        "/Soil_Moisture_Retrieval_Data_PM/latitude",
        "/Soil_Moisture_Retrieval_Data_PM/longitude",
        "/Soil_Moisture_Retrieval_Data_PM/soil_moisture",
        2,
    ],
>>>>>>> 13cd5351
}
SMAP_PRODUCTS = list(SMAP_PRODUCT_DICT.keys())


class SMAP(EGI):
    """
    SMAP interface using the EGI Data Portal
    https://developer.earthdata.nasa.gov/sdps/programmatic-access-docs

    Parameters
    ----------
    product : str
        One of the :list:`SMAP_PRODUCTS` strings

    Attributes
    ----------
    nan_vals : list
        Nan values in SMAP data
    """

    product = tl.Enum(SMAP_PRODUCTS, default_value="SPL4SMAU").tag(attr=True)
    nan_vals = [-9999.0]
    min_bounds_span = tl.Dict(default_value={"lon": 0.3, "lat": 0.3}).tag(attr=True)
    check_quality_flags = tl.Bool(True).tag(attr=True)
    quality_flag_key = tl.Unicode(allow_none=True).tag(attr=True)

    # set default short_name, data_key, lat_key, lon_key, version
    @tl.default("short_name")
    def _short_name_default(self):
        if "SPL3SMP" in self.product:
            return self.product.replace("_AM", "").replace("_PM", "")
        else:
            return self.product

    @tl.default("lat_key")
    def _lat_key_default(self):
        return SMAP_PRODUCT_DICT[self.product][0]

    @tl.default("lon_key")
    def _lon_key_default(self):
        return SMAP_PRODUCT_DICT[self.product][1]

<<<<<<< HEAD
    @tl.default('quality_flag_key')
    def _quality_flag_key_default(self):
        return SMAP_PRODUCT_DICT[self.product][3]

    @tl.default('data_key')
=======
    @tl.default("data_key")
>>>>>>> 13cd5351
    def _data_key_default(self):
        return SMAP_PRODUCT_DICT[self.product][2]
    
    @property
    def coverage(self):
        return (self.data_key, self.quality_flag_key, self.lat_key, self.lon_key)

    @tl.default("version")
    def _version_default(self):
        return SMAP_PRODUCT_DICT[self.product][4]

    def read_file(self, filelike):
        """Interpret individual SMAP file from  EGI zip archive.
        
        Parameters
        ----------
        filelike : filelike
            Reference to file inside EGI zip archive
        
        Returns
        -------
        podpac.UnitsDataArray
        
        Raises
        ------
        ValueError
        """
        ds = h5py.File(filelike)

        # handle data
        data = ds[self.data_key][()]
        
        if self.check_quality_flags:
            flag = ds[self.quality_flag_key][()] 
            flag = flag > 0
            [flag] == np.nan
            
        data = np.array([data])  # add extra dimension for time slice

        # handle time
        if "SPL3" in self.product:
            # TODO: make this py2.7 compatible
            # take the midpoint between the range identified in the file
            t_start = np.datetime64(ds["Metadata/Extent"].attrs["rangeBeginningDateTime"].replace(b"Z", b""))
            t_end = np.datetime64(ds["Metadata/Extent"].attrs["rangeEndingDateTime"].replace(b"Z", b""))
            time = np.array([t_start + (t_end - t_start) / 2])

        elif "SPL4" in self.product:
            t_offset = datetime(2000, 1, 1).timestamp()  # all time relative to 2000-01-01
            t_obs = ds["time"][()][0]  # time give as seconds since 2000-01-01
            time = np.datetime64(datetime.fromtimestamp(t_offset + t_obs))

        # handle spatial coordinates
        if "SPL3" in self.product:

            # take nan mean along each axis
            lons = ds[self.lon_key][()]
            lats = ds[self.lat_key][()]
            lons[lons == self.nan_vals[0]] = np.nan
            lats[lats == self.nan_vals[0]] = np.nan

            # short-circuit if all lat/lon are non
            if np.all(np.isnan(lats)) and np.all(np.isnan(lons)):
                return None

            # make podpac coordinates
            lon = np.nanmean(lons, axis=0)
            lat = np.nanmean(lats, axis=1)
            c = Coordinates([time, lat, lon], dims=["time", "lat", "lon"])

        elif "SPL4" in self.product:
            # lat/lon coordinates in EPSG:6933 (https://epsg.io/6933)
            lon = ds["y"][()]
            lat = ds["x"][()]

            # short-circuit if all lat/lon are nan
            if np.all(np.isnan(lat)) and np.all(np.isnan(lon)):
                return None

<<<<<<< HEAD
            c = Coordinates([time, lon, lat], dims=['time', 'lon', 'lat'], crs='epsg:6933')

=======
            c = Coordinates([time, lat, lon], dims=["time", "lat", "lon"], crs="epsg:6933")
>>>>>>> 13cd5351

        # make units data array with coordinates and data
        return create_data_array(c, data=data)

    def append_file(self, all_data, data):
        """Append data
        
        Parameters
        ----------
        all_data : podpac.UnitsDataArray
            aggregated data
        data : podpac.UnitsDataArray
            new data to append
        
        Raises
        ------
        NotImplementedError
        """

        all_data = all_data.combine_first(data.isel(lon=np.isfinite(data.lon), lat=np.isfinite(data.lat)))

        return all_data<|MERGE_RESOLUTION|>--- conflicted
+++ resolved
@@ -19,15 +19,10 @@
 _log = logging.getLogger(__name__)
 
 # Helper utility for optional imports
-<<<<<<< HEAD
 from lazy_import import lazy_module, lazy_class
-h5py = lazy_module('h5py')
-lazy_class('h5py.File')
-=======
-from lazy_import import lazy_module
 
 h5py = lazy_module("h5py")
->>>>>>> 13cd5351
+lazy_class("h5py.File")
 
 # fixing problem with older versions of numpy
 if not hasattr(np, "isnat"):
@@ -45,59 +40,52 @@
 from podpac.core.units import create_data_array
 
 SMAP_PRODUCT_DICT = {
-<<<<<<< HEAD
     #'shortname':    ['lat_key', 'lon_key', 'data_key', 'quality_flag', 'default_verison']
-    'SPL4SMAU':      ['/x', '/y', '/Analysis_Data/sm_surface_analysis', None, 4],
-    'SPL4SMGP':      ['/x', '/y', '/Geophysical_Data/sm_surface', None,        4],
-    'SPL4SMLM':      ['/x', '/y', '/Land_Model_Constants_Data', None,         4],
-    'SPL3SMAP':      ['/Soil_Moisture_Retrieval_Data/latitude',    '/Soil_Moisture_Retrieval_Data/longitude',    '/Soil_Moisture_Retrieval_Data/soil_moisture', '/Soil_Moisture_Retrieval_Data/retrieval_qual_flag', 3],
-    'SPL3SMA':       ['/Soil_Moisture_Retrieval_Data/latitude',    '/Soil_Moisture_Retrieval_Data/longitude',    '/Soil_Moisture_Retrieval_Data/soil_moisture', '/Soil_Moisture_Retrieval_Data/retrieval_qual_flag', 3],
-    'SPL3SMP_AM':    ['/Soil_Moisture_Retrieval_Data_AM/latitude', '/Soil_Moisture_Retrieval_Data_AM/longitude', '/Soil_Moisture_Retrieval_Data_AM/soil_moisture', '/Soil_Moisture_Retrieval_Data_AM/retrieval_qual_flag', 5],
-    'SPL3SMP_PM':    ['/Soil_Moisture_Retrieval_Data_PM/latitude', '/Soil_Moisture_Retrieval_Data_PM/longitude', '/Soil_Moisture_Retrieval_Data_PM/soil_moisture', '/Soil_Moisture_Retrieval_Data_PM/retrieval_qual_flag_pm', 5],
-    'SPL3SMP_E_AM':  ['/Soil_Moisture_Retrieval_Data_AM/latitude', '/Soil_Moisture_Retrieval_Data_AM/longitude', '/Soil_Moisture_Retrieval_Data_AM/soil_moisture', '/Soil_Moisture_Retrieval_Data_AM/retrieval_qual_flag', 2],
-    'SPL3SMP_E_PM':  ['/Soil_Moisture_Retrieval_Data_PM/latitude_pm', '/Soil_Moisture_Retrieval_Data_PM/longitude_pm', '/Soil_Moisture_Retrieval_Data_PM/soil_moisture_pm', '/Soil_Moisture_Retrieval_Data_PM/retrieval_qual_flag_pm', 2],
-=======
-    #'shortname': ['lat_key', 'lon_key', 'data_key', 'default_verison']
-    "SPL4SMAU": ["/x", "/y", "/Analysis_Data/sm_surface_analysis", 4],
-    "SPL4SMGP": ["/x", "/y", "/Geophysical_Data/sm_surface", 4],
-    "SPL4SMLM": ["/x", "/y", "/Land_Model_Constants_Data", 4],
+    "SPL4SMAU": ["/x", "/y", "/Analysis_Data/sm_surface_analysis", None, 4],
+    "SPL4SMGP": ["/x", "/y", "/Geophysical_Data/sm_surface", None, 4],
+    "SPL4SMLM": ["/x", "/y", "/Land_Model_Constants_Data", None, 4],
     "SPL3SMAP": [
         "/Soil_Moisture_Retrieval_Data/latitude",
         "/Soil_Moisture_Retrieval_Data/longitude",
         "/Soil_Moisture_Retrieval_Data/soil_moisture",
+        "/Soil_Moisture_Retrieval_Data/retrieval_qual_flag",
         3,
     ],
     "SPL3SMA": [
         "/Soil_Moisture_Retrieval_Data/latitude",
         "/Soil_Moisture_Retrieval_Data/longitude",
         "/Soil_Moisture_Retrieval_Data/soil_moisture",
+        "/Soil_Moisture_Retrieval_Data/retrieval_qual_flag",
         3,
     ],
     "SPL3SMP_AM": [
         "/Soil_Moisture_Retrieval_Data_AM/latitude",
         "/Soil_Moisture_Retrieval_Data_AM/longitude",
         "/Soil_Moisture_Retrieval_Data_AM/soil_moisture",
+        "/Soil_Moisture_Retrieval_Data_AM/retrieval_qual_flag",
         5,
     ],
     "SPL3SMP_PM": [
         "/Soil_Moisture_Retrieval_Data_PM/latitude",
         "/Soil_Moisture_Retrieval_Data_PM/longitude",
         "/Soil_Moisture_Retrieval_Data_PM/soil_moisture",
+        "/Soil_Moisture_Retrieval_Data_PM/retrieval_qual_flag_pm",
         5,
     ],
     "SPL3SMP_E_AM": [
         "/Soil_Moisture_Retrieval_Data_AM/latitude",
         "/Soil_Moisture_Retrieval_Data_AM/longitude",
         "/Soil_Moisture_Retrieval_Data_AM/soil_moisture",
+        "/Soil_Moisture_Retrieval_Data_AM/retrieval_qual_flag",
         2,
     ],
     "SPL3SMP_E_PM": [
-        "/Soil_Moisture_Retrieval_Data_PM/latitude",
-        "/Soil_Moisture_Retrieval_Data_PM/longitude",
-        "/Soil_Moisture_Retrieval_Data_PM/soil_moisture",
+        "/Soil_Moisture_Retrieval_Data_PM/latitude_pm",
+        "/Soil_Moisture_Retrieval_Data_PM/longitude_pm",
+        "/Soil_Moisture_Retrieval_Data_PM/soil_moisture_pm",
+        "/Soil_Moisture_Retrieval_Data_PM/retrieval_qual_flag_pm",
         2,
     ],
->>>>>>> 13cd5351
 }
 SMAP_PRODUCTS = list(SMAP_PRODUCT_DICT.keys())
 
@@ -140,18 +128,14 @@
     def _lon_key_default(self):
         return SMAP_PRODUCT_DICT[self.product][1]
 
-<<<<<<< HEAD
-    @tl.default('quality_flag_key')
+    @tl.default("quality_flag_key")
     def _quality_flag_key_default(self):
         return SMAP_PRODUCT_DICT[self.product][3]
 
-    @tl.default('data_key')
-=======
     @tl.default("data_key")
->>>>>>> 13cd5351
     def _data_key_default(self):
         return SMAP_PRODUCT_DICT[self.product][2]
-    
+
     @property
     def coverage(self):
         return (self.data_key, self.quality_flag_key, self.lat_key, self.lon_key)
@@ -180,12 +164,12 @@
 
         # handle data
         data = ds[self.data_key][()]
-        
+
         if self.check_quality_flags:
-            flag = ds[self.quality_flag_key][()] 
+            flag = ds[self.quality_flag_key][()]
             flag = flag > 0
             [flag] == np.nan
-            
+
         data = np.array([data])  # add extra dimension for time slice
 
         # handle time
@@ -228,12 +212,7 @@
             if np.all(np.isnan(lat)) and np.all(np.isnan(lon)):
                 return None
 
-<<<<<<< HEAD
-            c = Coordinates([time, lon, lat], dims=['time', 'lon', 'lat'], crs='epsg:6933')
-
-=======
-            c = Coordinates([time, lat, lon], dims=["time", "lat", "lon"], crs="epsg:6933")
->>>>>>> 13cd5351
+            c = Coordinates([time, lon, lat], dims=["time", "lon", "lat"], crs="epsg:6933")
 
         # make units data array with coordinates and data
         return create_data_array(c, data=data)
