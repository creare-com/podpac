--- conflicted
+++ resolved
@@ -40,21 +40,7 @@
     d2 = NodeTrait()
     d3 = NodeTrait()
     d4 = NodeTrait()
-<<<<<<< HEAD
-    style = Style(
-        clim=[0, 6],
-        enumeration_colors=[
-            [0.45098039, 0.0, 0.0, 1.0],
-            [0.90196078, 0.0, 0.0, 1.0],
-            [1.0, 0.66666667, 0.0, 1.0],
-            [0.98823529, 0.82745098, 0.49803922, 1.0],
-            [1.0, 1.0, 0.0, 1.0],
-            [1.0, 1.0, 1.0, 1.0],
-        ],
-    )
-=======
     style = drought_style()
->>>>>>> 3b69fc39
 
     def algorithm(self, inputs):
         sm = inputs["soil_moisture"]
