--- conflicted
+++ resolved
@@ -1,6 +1,5 @@
 # Changelog
 
-<<<<<<< HEAD
 ## 4.0.0
 
 ### Introduction
@@ -23,13 +22,14 @@
 ### Breaking changes
 * Removed `InterpolationMixin`, and corresponding `Nodes` built using it. For example, the `Rasterio` node will no
   longer automatically interpolate. Instead, use `node = Rasterio(...).interpolate()` to restore that functionality.
-=======
+
+
 ## 3.2.1
 ### Bugfixes
 * Fixed documentation build
 * Fixed nearest neighbor interpolation bug where same pixel could
   give different values due to rounding ambiguity (0.5-->0, 1.5-->2)
->>>>>>> 62845de0
+
 
 ## 3.2.0
 
