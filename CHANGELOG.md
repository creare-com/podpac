--- conflicted
+++ resolved
@@ -1,6 +1,5 @@
 # Changelog
 
-<<<<<<< HEAD
 ## 4.0.0
 
 ### Introduction
@@ -23,7 +22,7 @@
 ### Breaking changes
 * Removed `InterpolationMixin`, and corresponding `Nodes` built using it. For example, the `Rasterio` node will no
   longer automatically interpolate. Instead, use `node = Rasterio(...).interpolate()` to restore that functionality.
-=======
+
 ## 3.3.1
 
 ### Hotfix
@@ -37,7 +36,6 @@
 
 ### Maintenance
 * Removed the "datalib" module, and made it its own package `podpacdatalib`.
->>>>>>> c9c4650d
 
 
 ## 3.2.1
