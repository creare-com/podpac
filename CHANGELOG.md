--- conflicted
+++ resolved
@@ -1,11 +1,5 @@
 # Changelog
 
-<<<<<<< HEAD
-## 3.5.1 Method Rename in Rasterio Source Window Coordinates HOTFIX
-
-### Hotfix
-*  Changed method name `_get_window_coords_slc` to `_get_window_coords`
-=======
 ## 3.5.2
 
 ### Bugfixes
@@ -15,7 +9,6 @@
 
 ### Features
 * Added setting that makes algorithm nodes force aligment of xarray coordinates to prevent floating-point issues causing values to drop out
->>>>>>> 7b83ded5
 
 ## 3.5.0
 
